# Size of a k-mer.
k=32

# Number of k-mers in a minimizer window.
w=32

# Number of threads.
t=16

# Size of Bloom filter
bloom_filter_size=10000000000 #10GB

# Path to the Physlr project.
physlr_path=$(shell dirname $$(dirname $(realpath $(MAKEFILE_LIST))))

# Path to the Physlr executable.
bin=$(physlr_path)/bin

# Python interpreter.
python=env PYTHONPATH=$(physlr_path) /projects/btl/aafshinfard/virtuEnv/pypy3/bin/pypy3

# Reference genome.
ref=Error_missing_parameter_ref

# Linked reads.
lr=Error_missing_parameter_lr

# Name of the dataset.
ifneq ($(filter z11%, $(ref)),)
name=fish
else
ifneq ($(filter b73%, $(ref)),)
name=maize
else
name=$(ref)
endif
endif

# Draft genome assembly.
draft=$(name).supernova.scaftigs

# Minimum number of overlapping minimizsers
n=50

# Minimum/Maximum barcode multiplicity
n1=100
n2=5000

# Minimum component size for backbones
min_component_size=50

# Minimum size of 3rd largest branch of a node to be considered a junction
prune_junctions = 50
<<<<<<< HEAD
=======

# mol separation params:
cosv=0.4
sqcosv=0.7
>>>>>>> 18640a73

# Level of verbosity
# 0: silent
# 1: periodic messages
# 2: progress bar
# 3: verbose messages
V=1

SHELL=bash -e -o pipefail
ifeq ($(shell zsh -e -o pipefail -c 'true' 2>/dev/null; echo $$?), 0)
# Set pipefail to ensure that all commands of a pipe succeed.
SHELL=zsh -e -o pipefail
# Report run time and memory usage with zsh.
export REPORTTIME=1
export TIMEFMT=time user=%U system=%S elapsed=%E cpu=%P memory=%M job=%J
endif

# Record run time and memory usage in a file using GNU time.
ifneq ($(shell command -v gtime),)
time=command gtime -v -o $@.time
else
time=command time -v -o $@.time
endif

# Compress in parallel.
ifneq ($(shell command -v pigz),)
gzip=pigz -p$t
zcat=pigz -p$t -cd
else
gzip=gzip
zcat=gunzip -c
endif

.DELETE_ON_ERROR:
.SECONDARY:

.PHONY: f1chr4 f1chr2R f1 fishchr25 fish
all: f1chr4 f1chr2R f1 fishchr25 fish

################################################################################
# Fly
# See https://support.10xgenomics.com/de-novo-assembly/datasets/2.1.0/fly
# and https://support.10xgenomics.com/de-novo-assembly/software/overview/latest/performance

# Assemble a physical map of fly chromosome 4.
# ref=fly lr=f1chr4 draft=f1.supernova.scaftigs n=50
f1chr4: \
	f1chr4.k32-w32.n100-1000.physlr.mxperbx.tsv.pdf \
	f1chr4.k32-w32.n100-1000.physlr.depth.tsv.pdf \
	f1chr4.k32-w32.n100-1000.c2-x.physlr.overlap.n$n.mol.backbone.path.$(ref).molecule.bed.pdf \
	f1chr4.k32-w32.n100-1000.c2-x.physlr.overlap.n$n.mol.backbone.map.$(ref).n10.paf.gz.pdf \
	f1chr4.k32-w32.n100-1000.c2-x.physlr.overlap.n$n.mol.backbone.map.$(draft).n10.sort.best.bed.pdf \
	f1chr4.k32-w32.n100-1000.c2-x.physlr.overlap.n$n.mol.backbone.map.$(draft).n10.sort.best.bed.path.$(ref).minidot.pdf \
	f1chr4.k32-w32.n100-1000.c2-x.physlr.overlap.n$n.mol.backbone.label.gv.pdf \
	f1chr4.k32-w32.n100-1000.c2-x.physlr.overlap.n$n.mol.backbone.map.$(ref).n10.ann.gv.squish.pdf

# Assemble a physical map of fly chromosome 2R.
# ref=fly lr=f1chr2R draft=f1.supernova.scaftigs n=50
f1chr2R: \
	f1chr2R.k32-w32.n100-1000.physlr.mxperbx.tsv.pdf \
	f1chr2R.k32-w32.n100-1000.physlr.depth.tsv.pdf \
	f1chr2R.k32-w32.n100-1000.c2-x.physlr.overlap.n$n.mol.backbone.path.$(ref).molecule.bed.pdf \
	f1chr2R.k32-w32.n100-1000.c2-x.physlr.overlap.n$n.mol.backbone.map.$(ref).n10.paf.gz.pdf \
	f1chr2R.k32-w32.n100-1000.c2-x.physlr.overlap.n$n.mol.backbone.map.$(draft).n10.sort.best.bed.pdf \
	f1chr2R.k32-w32.n100-1000.c2-x.physlr.overlap.n$n.mol.backbone.map.$(draft).n10.sort.best.bed.path.$(ref).minidot.pdf \
	f1chr2R.k32-w32.n100-1000.c2-x.physlr.overlap.n$n.mol.backbone.label.gv.pdf \
	f1chr2R.k32-w32.n100-1000.c2-x.physlr.overlap.n$n.mol.backbone.map.$(ref).n10.ann.gv.squish.pdf

# Assemble a physical map of the fly genome.
# ref=fly lr=f1 draft=f1.supernova.scaftigs n=25
f1: \
	f1.k32-w32.n100-1000.physlr.mxperbx.tsv.pdf \
	f1.k32-w32.n100-1000.physlr.depth.tsv.pdf \
	f1.k32-w32.n100-1000.c2-x.physlr.overlap.n$n.mol.backbone.path.$(ref).molecule.bed.pdf \
	f1.k32-w32.n100-1000.c2-x.physlr.overlap.n$n.mol.backbone.map.$(ref).n10.paf.gz.pdf \
	f1.k32-w32.n100-1000.c2-x.physlr.overlap.n$n.mol.backbone.map.$(draft).n10.sort.best.bed.pdf \
	f1.k32-w32.n100-1000.c2-x.physlr.overlap.n$n.mol.backbone.map.$(draft).n10.sort.best.bed.path.$(ref).minidot.pdf \
	f1.k32-w32.n100-1000.c2-x.physlr.overlap.n$n.mol.backbone.map.$(draft).n10.sort.best.bed.path.quast.tsv \
	f1.k32-w32.n100-1000.c2-x.physlr.overlap.n$n.mol.backbone.map-mkt.$(draft).n10.sort.best.bed.path.quast.tsv \
	f1.k32-w32.n100-1000.c2-x.physlr.overlap.n$n.mol.backbone.label.gv.pdf \
	f1.k32-w32.n100-1000.c2-x.physlr.overlap.n$n.mol.backbone.map.$(ref).n10.ann.gv.squish.pdf

# Scaffold the ABySS assembly of the fly genome.
# ref=fly lr=f1 draft=f1.abyss n=25
f1-abyss: \
	f1.k32-w32.n100-1000.c2-x.physlr.overlap.n$n.mol.backbone.map.$(draft).n10.sort.best.bed.pdf \
	f1.k32-w32.n100-1000.c2-x.physlr.overlap.n$n.mol.backbone.map.$(draft).n10.sort.best.bed.path.$(ref).minidot.pdf \
	f1.k32-w32.n100-1000.c2-x.physlr.overlap.n$n.mol.backbone.map.$(draft).n10.sort.best.bed.path.quast.tsv \
	f1.k32-w32.n100-1000.c2-x.physlr.overlap.n$n.mol.backbone.map-mkt.$(draft).n10.sort.best.bed.path.quast.tsv

# Aggregate QUAST metrics.
f1.quast.tsv: \
		f1.abyss.quast.tsv \
		f1.abyss.scaftigs.quast.tsv \
		f1.supernova.quast.tsv \
		f1.supernova.scaftigs.quast.tsv \
		f1.k32-w32.n100-1000.c2-x.physlr.overlap.n25.mol.backbone.map.f1.abyss.n10.sort.best.bed.path.quast.tsv \
		f1.k32-w32.n100-1000.c2-x.physlr.overlap.n25.mol.backbone.map-mkt.f1.abyss.n10.sort.best.bed.path.quast.tsv \
		f1.k32-w32.n100-1000.c2-x.physlr.overlap.n25.mol.backbone.map.f1.supernova.scaftigs.n10.sort.best.bed.path.quast.tsv \
		f1.k32-w32.n100-1000.c2-x.physlr.overlap.n25.mol.backbone.map-mkt.f1.supernova.scaftigs.n10.sort.best.bed.path.quast.tsv
	mlr --tsvlite cut -x -f NG75,NGA75,LG75,LGA75 $^ >$@

# Download the fly genome from Ensembl.
fly/fly.ensembl.fa:
	mkdir -p $(@D)
	curl ftp://ftp.ensembl.org/pub/release-98/fasta/drosophila_melanogaster/dna/Drosophila_melanogaster.BDGP6.22.dna.toplevel.fa.gz | seqtk seq >$@

# Filter out the unplaced contigs from the fly genome.
fly/fly.ensembl.chr.fa: fly/fly.ensembl.fa
	paste - - <$< | sed 's/mitochondrion_genome/MT/' | egrep '^>(2L|2R|3L|3R|4|X|Y|MT) ' | tr '\t' '\n' >$@

# Download the fly gene annotation from Ensembl.
fly/fly.ensembl.gff:
	mkdir -p $(@D)
	curl ftp://ftp.ensembl.org/pub/release-98/gff3/drosophila_melanogaster/Drosophila_melanogaster.BDGP6.22.98.chr.gff3.gz | $(zcat) >$@

# Download fly chr4 from Ensembl.
fly/flychr4.fa:
	mkdir -p $(@D)
	curl ftp://ftp.ensembl.org/pub/release-98/fasta/drosophila_melanogaster/dna/Drosophila_melanogaster.BDGP6.22.dna.chromosome.4.fa.gz | seqtk seq >$@

# Download the fly genome from NCBI.
fly/fly.ncbi.fa:
	mkdir -p $(@D)
	curl ftp://ftp.ncbi.nlm.nih.gov/genomes/all/GCF/000/001/215/GCF_000001215.4_Release_6_plus_ISO1_MT/GCF_000001215.4_Release_6_plus_ISO1_MT_genomic.fna.gz | seqtk seq >$@

# Filter out the unplaced contigs from the fly genome.
fly/fly.ncbi.chr.fa: fly/fly.ncbi.fa
	paste - - <$< | grep -v NW_ | tr '\t' '\n' >$@

# Download the fly annotation from NCBI.
fly/fly.ncbi.gff:
	mkdir -p $(@D)
	curl ftp://ftp.ncbi.nlm.nih.gov/genomes/all/GCF/000/001/215/GCF_000001215.4_Release_6_plus_ISO1_MT/GCF_000001215.4_Release_6_plus_ISO1_MT_genomic.gff.gz | $(zcat) >$@

# Symlink the reference genome.
fly/fly.fa: fly/fly.ncbi.chr.fa
	ln -s $(<F) $@

# Download the Supernova assembly of the linked reads from 10x Genomics.
f1.supernova.fa:
	curl http://cf.10xgenomics.com/samples/assembly/2.1.0/fly/fly_pseudohap.fasta.gz | $(zcat) >$@

# Extract the chr4 scaffold from the Supernova assembly.
f1chr4.supernova.fa: f1.supernova.fa
	samtools faidx $< 49 | seqtk seq >$@

# Download the fly linked reads from 10x Genomics.
fly/f1.tar:
	mkdir -p $(@D)
	curl -o $@ http://s3-us-west-2.amazonaws.com/10x.files/samples/assembly/2.1.0/fly/fly_fastqs.tar

# Extract the tar file of fly FASTQ reads.
fly/f1.fq.gz: fly/f1.tar
	tar --wildcards -Oxf fly/f1.tar 'fly/H3C7LDMXX/read-RA*.fastq.gz' >$@

# Symlink the fly reads.
f1.fq.gz: fly/f1.bx.trimadap.fq.gz
	ln -s $< $@

# Download the fly linked reads from 10x Genomics.
# Extract the reads that map to chromosome 4.
%.chr4.sortbxn.bam: %.sortbxn.bam
	samtools view -h $< | awk '/^@/ || $$3 == "NC_004353.4"' | samtools view -@$t -o $@

# Symlink the chromosome 4 reads.
f1chr4.fq.gz: fly/fly.f1.chr4.sortbxn.dropse.fq.gz
	ln -sf $< $@

# Extract the reads that map to chromosome 2R.
%.chr2R.sortbxn.bam: %.sortbxn.bam
	samtools view -h $< | awk '/^@/ || $$3 == "NT_033778.4"' | samtools view -@$t -o $@

# Symlink the chromosome 2R reads.
f1chr2R.fq.gz: fly/fly.f1.chr2R.sortbxn.dropse.fq.gz
	ln -sf $< $@

# Symlink the subsampled chromosome 2R reads.
f1chr2R-bx%.fq.gz: fly/fly.f1.chr2R.sortbxn.dropse.bx%.fq.gz
	ln -sf $< $@

################################################################################
# Zebrafish
# See https://support.10xgenomics.com/de-novo-assembly/datasets/2.1.0/fish
# and https://support.10xgenomics.com/de-novo-assembly/software/overview/latest/performance

# Assemble a physical map of fish.
# ref=z11 lr=fish draft=fish.supernova n=40 min_component_size=200
fish: \
	fish.k32-w32.n100-2000.c2-x.physlr.overlap.n$n.k3.mol.backbone.path.z11.molecule.bed.pdf \
	fish.k32-w32.n100-2000.c2-x.physlr.overlap.n$n.k3.mol.backbone.map.z11.n10.paf.gz.pdf \
	fish.k32-w32.n100-2000.c2-x.physlr.overlap.n$n.k3.mol.backbone.map.fish.supernova.n10.sort.best.bed.pdf \
	fish.k32-w32.n100-2000.c2-x.physlr.overlap.n$n.k3.mol.backbone.map.fish.supernova.n10.sort.best.bed.path.z11.minidot.pdf \
	fish.k32-w32.n100-2000.c2-x.physlr.overlap.n$n.k3.mol.backbone.map.fish.supernova.n10.sort.best.bed.path.quast.tsv \
	fish.k32-w32.n100-2000.c2-x.physlr.overlap.n$n.k3.mol.backbone.map-mkt.fish.supernova.n10.sort.best.bed.path.quast.tsv \
	fish.k32-w32.n100-2000.c2-x.physlr.overlap.n$n.k3.mol.backbone.map.z11.n10.ann.gv.squish.pdf

# Aggregate QUAST metrics.
fish.quast.tsv: \
		fish.supernova.scaftigs.quast.tsv \
		fish.supernova.quast.tsv \
		fish.k32-w32.n100-2000.c2-x.physlr.overlap.n40.k3.mol.backbone.map.fish.supernova.n10.sort.best.bed.path.quast.tsv \
		fish.k32-w32.n100-2000.c2-x.physlr.overlap.n40.k3.mol.backbone.map-mkt.fish.supernova.n10.sort.best.bed.path.quast.tsv
	mlr --tsvlite cut -x -f NG75,NGA75,LG75,LGA75 $^ >$@

# Assemble a physical map of fish chromosome 25.
# ref=z11chr25 lr=fishchr25 draft=fish.supernova.chr25 n=50
fishchr25: \
	fishchr25.k32-w32.n100-2000.c2-x.physlr.overlap.n$n.mol.backbone.label.gv.pdf \
	fishchr25.k32-w32.n100-2000.c2-x.physlr.overlap.n$n.mol.backbone.path.z11chr25.molecule.bed.pdf \
	fishchr25.k32-w32.n100-2000.c2-x.physlr.overlap.n$n.mol.backbone.map.z11chr25.n10.paf.gz.pdf \
	fishchr25.k32-w32.n100-2000.c2-x.physlr.overlap.n$n.mol.backbone.map.fish.supernova.chr25.n10.sort.best.bed.pdf \
	fishchr25.k32-w32.n100-2000.c2-x.physlr.overlap.n$n.mol.backbone.map.fish.supernova.chr25.n10.sort.best.bed.path.z11chr25.minidot.pdf \
	fishchr25.k32-w32.n100-2000.c2-x.physlr.overlap.n$n.mol.backbone.map.fish.supernova.chr25.n10.sort.best.bed.path.quast.tsv \
	fishchr25.k32-w32.n100-2000.c2-x.physlr.overlap.n$n.mol.backbone.map.z11chr25.n10.ann.gv.squish.pdf

# Download the zebrafish genome from NCBI.
fish/z11.ncbi.fa:
	mkdir -p $(@D)
	curl ftp://ftp.ncbi.nlm.nih.gov/genomes/all/GCF/000/002/035/GCF_000002035.6_GRCz11/GCF_000002035.6_GRCz11_genomic.fna.gz | seqtk seq >$@

# Download the zebrafish genome from Ensembl.
fish/z11.all.fa:
	mkdir -p $(@D)
	curl ftp://ftp.ensembl.org/pub/release-95/fasta/danio_rerio/dna/Danio_rerio.GRCz11.dna.primary_assembly.fa.gz | seqtk seq >$@

# Filter out the unplaced contigs from the reference genome.
fish/z11.fa: fish/z11.all.fa
	paste - - <$< | grep -v scaffold | gsort -V | tr '\t' '\n' >$@

# Extract chromosome 25 from the fish z11 reference genome.
fish/z11chr25.fa: fish/z11.fa
	samtools faidx -n999999999 $< 25 >$@

# Download the Supernova assembly of the linked reads from 10x Genomics.
fish.supernova.fa:
	curl http://cf.10xgenomics.com/samples/assembly/2.1.0/fish/fish_pseudohap.fasta.gz | seqtk seq >$@

# Extract chromosome 25 from the Supernova fish assembly.
fish.supernova.chr25.fa: fish.supernova.z11.chr25.sam.fa
	ln -s $< $@

# Download the fish linked reads from 10x Genomics.
fish/fish.tar:
	mkdir -p $(@D)
	curl -o $@ http://s3-us-west-2.amazonaws.com/10x.files/samples/assembly/2.1.0/fish/fish_fastqs.tar

# Extract the tar file of fish FASTQ reads.
fish/fish.fq.gz: fish/fish.tar
	tar --wildcards -Oxf fish/fish.tar 'fish/H3*/read-RA*.fastq.gz' >$@

# Symlink the fly reads.
fish.fq.gz: fish/fish.bx.trimadap.fq.gz
	ln -s $< $@

# Extract the reads that map to chromosome 25.
%.chr25.sortbxn.bam: %.sortbxn.bam
	samtools view -h $< | awk '/^@/ || $$3 == "25"' | samtools view -@$t -o $@

# Symlink the chromosome 25 reads.
fishchr25.fq.gz: fish/z11.fish.chr25.sortbxn.dropse.fq.gz
	ln -sf $< $@

################################################################################
# Maize (Zea mays)
# See https://support.10xgenomics.com/de-novo-assembly/datasets/2.1.0/maize
# and https://support.10xgenomics.com/de-novo-assembly/software/overview/latest/performance

# Assemble a physical map of maize.
# ref=b73 lr=maize draft=maize.supernova n=50 min_component_size=200
maize: \
	maize.k32-w32.n100-5000.physlr.mxperbx.tsv.pdf \
	maize.k32-w32.n100-5000.physlr.depth.tsv.pdf \
	maize.k32-w32.n100-5000.c2-x.physlr.overlap.n$n.k3.mol.backbone.map.b73.n10.paf.gz.pdf \
	maize.k32-w32.n100-5000.c2-x.physlr.overlap.n$n.k3.mol.backbone.map.maize.supernova.n10.sort.best.bed.pdf \
	maize.k32-w32.n100-5000.c2-x.physlr.overlap.n$n.k3.mol.backbone.map.maize.supernova.n10.sort.best.bed.path.b73.minidot.pdf \
	maize.k32-w32.n100-5000.c2-x.physlr.overlap.n$n.k3.mol.backbone.map.maize.supernova.n10.sort.best.bed.path.quast.tsv \
	maize.k32-w32.n100-5000.c2-x.physlr.overlap.n$n.k3.mol.backbone.map-mkt.maize.supernova.n10.sort.best.bed.path.quast.tsv \
	maize.k32-w32.n100-5000.c2-x.physlr.overlap.n$n.k3.mol.backbone.map.b73.n10.ann.gv.squish.pdf

# Aggregate QUAST metrics.
maize.quast.tsv: \
		maize.supernova.scaftigs.quast.tsv \
		maize.supernova.quast.tsv \
		maize.k32-w32.n200-10000.c2-x.physlr.overlap.n50.k3.mol.backbone.map.maize.supernova.n10.sort.best.bed.path.quast.tsv \
		maize.k32-w32.n200-10000.c2-x.physlr.overlap.n50.k3.mol.backbone.map-mkt.maize.supernova.n10.sort.best.bed.path.quast.tsv
	mlr --tsvlite cut -x -f NG75,NGA75,LG75,LGA75 $^ >$@

# Download the maize genome from NCBI.
maize/b73.ncbi.fa:
	mkdir -p $(@D)
	curl ftp://ftp.ncbi.nlm.nih.gov/genomes/all/GCF/000/005/005/GCF_000005005.2_B73_RefGen_v4/ftp://ftp.ncbi.nlm.nih.gov/genomes/all/GCF/000/005/005/GCF_000005005.2_B73_RefGen_v4/GCF_000005005.2_B73_RefGen_v4_genomic.fna.gz | seqtk seq >$@

# Download the maize genome from Ensembl.
maize/b73.all.fa:
	mkdir -p $(@D)
	curl ftp://ftp.ensemblgenomes.org/pub/plants/release-43/fasta/zea_mays/dna/Zea_mays.B73_RefGen_v4.dna.toplevel.fa.gz | seqtk seq >$@

# Filter out the unplaced contigs from the reference genome.
maize/b73.fa: maize/b73.all.fa
	paste - - <$< | grep -v contig | gsort -V | tr '\t' '\n' >$@

# Download the Supernova assembly of the linked reads from 10x Genomics.
maize.supernova.fa:
	curl http://cf.10xgenomics.com/samples/assembly/2.1.0/maize/maize_pseudohap.fasta.gz | seqtk seq >$@

# Download the maize linked reads from 10x Genomics.
maize/maize.tar:
	mkdir -p $(@D)
	curl -o $@ http://s3-us-west-2.amazonaws.com/10x.files/samples/assembly/2.1.0/maize/maize_fastqs.tar

# Extract the tar file of maize FASTQ reads.
maize/maize.fq.gz: maize/maize.tar
	tar --wildcards -Oxf maize/maize.tar 'maize/H3*/read-RA*.fastq.gz' >$@

# Symlink the maize reads.
maize.fq.gz: maize/maize.bx.trimadap.fq.gz
	ln -s $< $@

################################################################################
# Human (HG004)

# Assemble a physical map of hg004.
# ref=grch38 lr=hg004 draft=hg004.supernova.scaftigs k=40 w=32 n=62 min_component_size=200
hg004: \
	hg004.k40-w32.n100-5000.physlr.mxperbx.tsv.pdf \
	hg004.k40-w32.n100-5000.physlr.depth.tsv.pdf \
	hg004.k40-w32.n100-5000.c2-x.physlr.overlap.n62.k3.mol.backbone.map.grch38.n10.paf.gz.pdf \
	hg004.k40-w32.n100-5000.c2-x.physlr.overlap.n62.k3.mol.backbone.map.hg004.supernova.scaftigs.n10.sort.best.bed.path.quast.tsv \
	hg004.k40-w32.n100-5000.c2-x.physlr.overlap.n62.k3.mol.backbone.map.grch38.n10.ann.gv.squish.pdf \
	hg004.k40-w32.n100-5000.c2-x.physlr.overlap.n62.k3.mol.backbone.map-mkt.hg004.supernova.scaftigs.n10.sort.best.bed.pdf \
	hg004.k40-w32.n100-5000.c2-x.physlr.overlap.n62.k3.mol.backbone.map-mkt.hg004.supernova.scaftigs.n10.sort.best.bed.path.grch38.minidot.pdf \
	hg004.k40-w32.n100-5000.c2-x.physlr.overlap.n62.k3.mol.backbone.map-mkt.hg004.supernova.scaftigs.n10.sort.best.bed.path.quast.tsv

# Scaffold the ABySS assembly with the physical map of hg004.
# ref=grch38 lr=hg004 draft=hg004.abyss k=40 w=32 n=62 min_component_size=200
hg004-abyss: \
	hg004.k40-w32.n100-5000.c2-x.physlr.overlap.n62.k3.mol.backbone.map.hg004.abyss.n10.sort.best.bed.pdf \
	hg004.k40-w32.n100-5000.c2-x.physlr.overlap.n62.k3.mol.backbone.map.hg004.abyss.n10.sort.best.bed.path.grch38.minidot.pdf \
	hg004.k40-w32.n100-5000.c2-x.physlr.overlap.n62.k3.mol.backbone.map.hg004.abyss.n10.sort.best.bed.path.quast.tsv \
	hg004.k40-w32.n100-5000.c2-x.physlr.overlap.n62.k3.mol.backbone.map-mkt.hg004.abyss.n10.sort.best.bed.path.quast.tsv

# Download the human genome from NCBI.
grch38/grch38.all.fa:
	mkdir -p $(@D)
	curl ftp://ftp.ncbi.nlm.nih.gov/genomes/all/GCA/000/001/405/GCA_000001405.15_GRCh38/seqs_for_alignment_pipelines.ucsc_ids/GCA_000001405.15_GRCh38_no_alt_analysis_set.fna.gz \
		| seqtk seq >$@

# Filter out the unplaced contigs from the reference genome.
grch38/grch38.fa: grch38/grch38.all.fa
	paste - - <$< | egrep -v 'chrEBV|chrUn|random' | tr '\t' '\n' >$@

# Download coordinates of modeled centromeres and heterochromatin regions.
grch38/grch38.gap.tsv:
	mkdir -p $(@D)
	curl https://www.ncbi.nlm.nih.gov/projects/genome/assembly/grc/human/data/38/Modeled_regions_for_GRCh38.tsv \
		| sed 's/^#//' >$@

# Convert coordinates of centromeres and gaps to BED format.
grch38/grch38.gap.bed: grch38/grch38.gap.tsv grch38/grch38.fa.gap.bed
	(awk 'NR>1 { print "chr" $$2 "\t" $$3 "\t" $$4 "\t" $$1 }' $<; \
		awk '{ print $$1 "\t" $$2 "\t" $$3 "\tgap" NR }' grch38/grch38.fa.gap.bed) >$@

# Symlink the reads.
hg004.fq.gz: hg004.lrbasic.trimadap.fq.gz
	ln -s $< $@

# Aggregate QUAST metrics.
hg004.quast.tsv: \
		hg004.abyss.quast.tsv \
		hg004.supernova.quast.tsv \
		hg004.supernova.scaftigs.quast.tsv \
		hg004.k40-w32.n100-5000.c2-x.physlr.overlap.n62.k3.mol.backbone.map.hg004.abyss.n10.sort.best.bed.path.quast.tsv \
		hg004.k40-w32.n100-5000.c2-x.physlr.overlap.n62.k3.mol.backbone.map-mkt.hg004.abyss.n10.sort.best.bed.path.quast.tsv \
		hg004.k40-w32.n100-5000.c2-x.physlr.overlap.n62.k3.mol.backbone.map.hg004.supernova.scaftigs.n10.sort.best.bed.path.quast.tsv \
		hg004.k40-w32.n100-5000.c2-x.physlr.overlap.n62.k3.mol.backbone.map-mkt.hg004.supernova.scaftigs.n10.sort.best.bed.path.quast.tsv \
		hg004.k40-w32.n100-5000.c2-x.physlr.overlap.n62.k3.mol.backbone.map.hg004.supernova.n10.sort.best.bed.path.quast.tsv
	mlr --tsvlite cut -x -f NG75,NGA75,LG75,LGA75 $^ >$@

################################################################################
# Western redcedar (Thuja plicata)
# See https://github.com/sjackman/redcedar
# and https://github.com/sjackman/thesis/blob/master/redcedar.md

# Assemble a physical map of western redcedar.
# lr=redcedar draft=redcedar.abyss n=10 min_component_size=200
redcedar: \
	redcedar.k32-w32.n100-5000.physlr.mxperbx.tsv.pdf \
	redcedar.k32-w32.n100-5000.physlr.depth.tsv.pdf \
	redcedar.k32-w32.n100-5000.c2-x.physlr.overlap.n$n.mol.backbone.path \
	redcedar.k32-w32.n100-5000.c2-x.physlr.overlap.n$n.mol.backbone.map.redcedar.abyss.n10.sort.best.bed.path.fa \
	redcedar.k32-w32.n100-5000.c2-x.physlr.overlap.n$n.mol.backbone.map.redcedar.abyss.n10.sort.best.bed.pdf

# Symlink the linked reads.
redcedar.fq.gz: redcedar.lrbasic.trimadap.fq.gz
	ln -s $< $@

################################################################################
# White spruce (Picea glauca genotype WS77111)

# Assemble a physical map of white spruce.
# lr=ws77111 draft=ws77111.abyss n=50 min_component_size=200
ws77111: \
	ws77111.k32-w32.n100-5000.physlr.mxperbx.tsv.pdf \
	ws77111.k32-w32.n100-5000.physlr.depth.tsv.pdf \
	ws77111.k32-w32.n100-5000.c2-x.physlr.overlap.n$n.mol.backbone.path \
	ws77111.k32-w32.n100-5000.c2-x.physlr.overlap.n$n.mol.backbone.map.ws77111.abyss.n10.sort.best.bed.path.fa \
	ws77111.k32-w32.n100-5000.c2-x.physlr.overlap.n$n.mol.backbone.map.ws77111.abyss.n10.sort.best.bed.pdf

# Trim adapter sequences using trimadap.
ws77111.lrbasic.trimadap.fq.gz: path=/projects/spruceup/pglauca/WS77111/data/reads/DNA/fastq/chromium
ws77111.lrbasic.trimadap.fq.gz:
	( \
		seqtk mergepe $(path)/A64454_first.fastq.gz $(path)/A64454_second.fastq.gz; \
		seqtk mergepe $(path)/A64454-2_first.fastq.gz $(path)/A64454-2_second.fastq.gz; \
		seqtk mergepe $(path)/A64455_first.fastq.gz $(path)/A64455_second.fastq.gz; \
		seqtk mergepe $(path)/A64455-2_first.fastq.gz $(path)/A64455-2_second.fastq.gz; \
		seqtk mergepe $(path)/A64456_first.fastq.gz $(path)/A64456_second.fastq.gz; \
		seqtk mergepe $(path)/A64456-2_first.fastq.gz $(path)/A64456-2_second.fastq.gz; \
		seqtk mergepe $(path)/A64457_first.fastq.gz $(path)/A64457_second.fastq.gz; \
		seqtk mergepe $(path)/A64457-2_first.fastq.gz $(path)/A64457-2_second.fastq.gz \
	) | trimadap-mt -p$t -t1 - | sed 's/^X$$/N/' | $(gzip) >$@

# Symlink the linked reads.
ws77111.fq.gz: ws77111.lrbasic.trimadap.fq.gz
	ln -s $< $@

################################################################################
# Trimadap

# Trim adapter sequences using trimadap.
%.trimadap.fq.gz: %.fq.gz
	trimadap-mt -p$t -t1 $< | sed 's/^X$$/N/' | $(gzip) >$@

################################################################################
# BWA

# Index the target genome.
%.fa.bwt: %.fa
	bwa index $<

# Align linked reads to a target genome.
%.$(lr).sortn.bam: %.fa.bwt $(lr).fq.gz
	bwa mem -t$t -pC $*.fa $(lr).fq.gz | samtools view -@$t -F4 -o $@

# Align molecule-split linked reads to a target genome.
%.$(lr).n100-2000.overlap.n$n.split.sortn.bam: %.fa.bwt $(lr).n100-2000.physlr.overlap.n$n.split.fq.gz
	bwa mem -t$t -pC $*.fa $(lr).n100-2000.physlr.overlap.n$n.split.fq.gz | samtools view -@$t -F4 -o $@

################################################################################
# EMA

# Map linked reads to the draft genome using EMA.
# Filter out reads without barcodes.
%.$(lr).ema.sortn.bam: $(lr).fq.gz %.fa.bwt
	$(zcat) $< | paste - - - - - - - - | grep "BX:Z:" | tr '\t' '\n' \
	| $(time) ema align -t$t -r $*.fa -1 /dev/stdin | samtools view -@$t -h -F4 -o $@

################################################################################
# minimap2

# Align linked reads to a target genome.
%.$(lr).minimap2.sortn.bam: %.fa.bwt $(lr).fq.gz
	minimap2 -t$t -a -xsr -y $*.fa $(lr).fq.gz | samtools view -@$t -F4 -o $@

# Align a FASTA file to the reference genome and produce a PAF file.
%.$(ref).paf.gz: $(name)/$(ref).fa %.fa
	$(time) minimap2 -t$t -xasm10 $^ | $(gzip) >$@

# Align a FASTA file to the reference genome and produce a SAM file.
%.$(ref).sam.gz: $(name)/$(ref).fa %.fa
	$(time) minimap2 -t$t -xasm10 -a $^ | $(gzip) >$@

################################################################################
# Filter alignments

# Extract the sequences that map to chromosome 25.
%.chr25.paf.gz: %.paf.gz
	$(zcat) $< | awk '$$6 == "25"' | $(gzip) >$@

# Extract the sequences that map to chromosome 25.
%.chr25.sam.gz: %.sort.bam %.sort.bam.bai
	samtools view -h $< 25 | $(gzip) >$@

################################################################################
# miniasm

# Draw a dot plot of a PAF file.
# Skip alignments to non-chromosomal sequences.
%.minidot.pdf: %.paf.gz
	$(zcat) $< | grep -v NW_ | minidot /dev/stdin | ps2pdf - $@

################################################################################
# samtools

# Index a FASTA file.
%.fa.fai: %.fa
	samtools faidx $<

# Sort a SAM file by position.
%.sort.bam: %.sam.gz
	samtools sort -@$t -T$$(mktemp -u -t $(@F).XXXXXX) -o $@ $<

# Sort a BAM file by position.
%.sort.bam: %.sortn.bam
	samtools sort -@$t -T$$(mktemp -u -t $(@F).XXXXXX) -o $@ $<

# Sort a BAM file by BX tag and position.
%.sortbx.bam: %.sortn.bam
	samtools sort -@$t -tBX -T$$(mktemp -u -t $(@F).XXXXXX) -o $@ $<

# Sort a BAM file by BX tag and query name.
%.sortbxn.bam: %.sortn.bam
	samtools sort -@$t -tBX -n -T$$(mktemp -u -t $(@F).XXXXXX) -o $@ $<

# Index a BAM file.
%.bam.bai: %.bam
	samtools index -@$t $<

# Convert a BAM file to FASTQ.
%.sortbxn.fq.gz: %.sortbxn.bam
	samtools fastq -@$t -TBX $< | $(gzip) >$@

# Convert a SAM file to FASTA.
%.sam.fa: %.sam.gz
	samtools fasta -@$t -F0x904 $< >$@

################################################################################
# seqtk

# Drop single-end reads.
%.dropse.fq.gz: %.fq.gz
	seqtk dropse $< | $(gzip) >$@

# Merge paired-end reads.
%.pe.fq.gz: %.1.fq.gz %.2.fq.gz
	seqtk mergepe $^ | $(gzip) >$@

# Select the first read of the read pair.
%.1.fq.gz: %.fq.gz
	seqtk dropse $< | seqtk seq -1 | $(gzip) >$@

# Select the second read of the read pair.
%.2.fq.gz: %.fq.gz
	seqtk dropse $< | seqtk seq -2 | $(gzip) >$@

# Cut scaffolds at Ns to create scaftigs.
%.scaftigs.fa: %.fa
	seqtk cutN -n1 $< | tr :- _ | seqtk seq >$@

################################################################################
# EMA

# Download the barcode white list.
4M-with-alts-february-2016.txt:
	curl -o $@ https://raw.githubusercontent.com/10XGenomics/supernova/master/tenkit/lib/python/tenkit/barcodes/4M-with-alts-february-2016.txt

# Count barcodes.
%.ema-ncnt: %.fq.gz 4M-with-alts-february-2016.txt
	ema count -w 4M-with-alts-february-2016.txt -o $* $<

# Extract the barcode to BX:Z tag using ema preproc.
%.bx.fq.gz: %.fq.gz %.ema-ncnt
	$(zcat) $< | ema preproc -t$t -b -n1 -w 4M-with-alts-february-2016.txt -o $*.ema $*.ema-ncnt
	$(gzip) <$*.ema/ema-bin-000 >$@
	rm -rf $*.ema

# Align linked reads to the draft genome using EMA and sort by position.
%.$(lr).bx.ema.sort.bam: $(lr).bx.fq.gz %.fa.bwt
	$(time) ema align -t$t -r $*.fa -1 $< \
	| samtools view -@$t -u -F4 \
	| samtools sort -@$t -T$$(mktemp -u -t $@.XXXXXX) -o $@

################################################################################
# Tigmint
as=0.65
dist=50000
nm=5
mapq=1
minsize=2000

# Create molecule extents BED.
%.a$(as).d$(dist).n$(nm).q$(mapq).s$(minsize).molecule.bed: %.sortbx.bam
	tigmint-molecule -a$(as) -n$(nm) -q$(mapq) -d$(dist) -s$(minsize) -o $@ $<

# Create molecule extents TSV.
%.a$(as).d$(dist).n$(nm).q$(mapq).s$(minsize).molecule.tsv: %.sortbx.bam
	tigmint-molecule -a$(as) -n$(nm) -q$(mapq) -d$(dist) -s$(minsize) --tsv -o $@ $<

################################################################################
# ntHash

# Count k-mers using ntCard.
%.ntcard_k32.hist: %.fq.gz
	ntcard -t$t -c1000 -k 32,48,64,80,96,112,128 -p $*.ntcard $<

# Convert a .hist to a .histo file for GenomeScope.
%.histo: %.hist
	sed -n 's/^f//p' $< | tr '\t' ' ' >$@

# Count k-mers using ntCard.
%_k$k.histogram: %.fq.gz
	$(time) ntcard -t $t -k $k -o $@ $<

# Count k-mers using ntCard.
%_k$k.histogram.pdf: %_k$k.histogram
	Rscript -e 'rmarkdown::render("$(physlr_path)/data/plothistogram.rmd", "html_document", "$*.bed.html", knit_root_dir="$(PWD)", output_dir="$(PWD)", params=list(input_histogram="$<"))'

# Generate repetitive k-mers using ntHits.
%_k$k.rep: %.fq.gz %_k$k.histogram %_k$k.histogram.pdf
	$(eval mode := $(shell $(python) $(bin)/physlr find-ntcard-mode $*_k$k.histogram))
	@>&2 echo "The mode k-mer coverage is $(mode)."
	$(eval repeat_threshold ?= $(shell (expr $(mode) \* 3 ) ))
	@>&2 echo "The repeat k-mer coverage is $(repeat_threshold)."
	$(time) nthits -t $t -k $k -c $(repeat_threshold) -p $* $<

################################################################################
# Unicycler

# Assembled paired-end reads.
%.unicycler.gfa: %.1.fq.gz %.2.fq.gz
	unicycler -t$t --mode bold -o $*.unicycler -1 $*.1.fq.gz -2 $*.2.fq.gz
	ln -s $*.unicycler/assembly.gfa $@

################################################################################
# Bandage

# Plot the assembly graph using Bandage.
%.gfa.png: %.gfa
	Bandage image $< $@

# Plot the assembly graph using Bandage.
%.gfa.svg: %.gfa
	Bandage image $< $@

################################################################################
# Physlr

# Generate repetitive Bloom filter to select minimizers
%.k$k.bf: %_k$k.rep
	$(time) $(physlr_path)/src/physlr-makebf -t $t  -k $k -b $(bloom_filter_size) -v -o $@ $<

# Extract the coordinates in BED format of gaps in a FASTA file.
%.fa.gap.bed: %.fa
	$(python) $(bin)/physlr fasta-gaps $< >$@

# solid_bloom_path - path to Bloom Filter with solid kmers
# repeat_bloom_path - path to Bloom Filter with repetitive kmers
# Index a FASTA file.
%.k$k-w$w.physlr.tsv: %.fa
ifeq ($(repeat_bloom_path),)
ifeq ($(solid_bloom_path),)
	$(time) $(physlr_path)/src/physlr-indexlr -t$t -k$k -w$w --pos -o $@ $<
else
	$(time) $(physlr_path)/src/physlr-indexlr -t$t -k$k -w$w -s $(solid_bloom_path) --pos -o $@ $<
endif
else
ifeq ($(solid_bloom_path),)
	$(time) $(physlr_path)/src/physlr-indexlr -t$t -k$k -w$w -r $(repeat_bloom_path) --pos -o $@ $<
else
	$(time) $(physlr_path)/src/physlr-indexlr -t$t -k$k -w$w -r $(repeat_bloom_path) -s $(solid_bloom_path) --pos -o $@ $<
endif
endif

# Index a compressed FASTQ file of linked reads.
%.k$k-w$w.physlr.tsv.gz: %.fq.gz
ifeq ($(repeat_bloom_path),)
ifeq ($(solid_bloom_path),)
	$(zcat) $< | $(time) $(physlr_path)/src/physlr-indexlr -t$t -k$k -w$w - | $(gzip) >$@
else
	$(zcat) $< | $(time) $(physlr_path)/src/physlr-indexlr -t$t -k$k -w$w -s $(solid_bloom_path) - | $(gzip) >$@
endif
else
ifeq ($(solid_bloom_path),)
	$(zcat) $< | $(time) $(physlr_path)/src/physlr-indexlr -t$t -k$k -w$w -r $(repeat_bloom_path) - | $(gzip) >$@
else
	$(zcat) $< | $(time) $(physlr_path)/src/physlr-indexlr -t$t -k$k -w$w -r $(repeat_bloom_path) -s $(solid_bloom_path) - | $(gzip) >$@
endif
endif

# Identify the overlapping minimizers of each pair of barcodes.
%.physlr.intersect.tsv: %.physlr.tsv
	$(python) $(bin)/physlr intersect $< >$@

# Filter barcodes by number of minimizers.
%.n100-1000.physlr.tsv.gz: %.physlr.tsv.gz
	$(zcat) $< | $(time) $(physlr_path)/src/physlr-filter-barcodes -n100 -N1000 - | $(gzip) >$@

# Filter barcodes by number of minimizers.
%.n100-2000.physlr.tsv.gz: %.physlr.tsv.gz
	$(zcat) $< | $(time) $(physlr_path)/src/physlr-filter-barcodes -n100 -N2000 - | $(gzip) >$@

# Filter barcodes by number of minimizers.
%.n100-5000.physlr.tsv.gz: %.physlr.tsv.gz
	$(zcat) $< | $(time) $(physlr_path)/src/physlr-filter-barcodes -n100 -N5000 - | $(gzip) >$@

# Filter barcodes by number of minimizers.
%.n100-10000.physlr.tsv.gz: %.physlr.tsv.gz
	$(zcat) $< | $(time) $(physlr_path)/src/physlr-filter-barcodes -n100 -N10000 - | $(gzip) >$@

# Count the number of minimizers per barcode.
%.physlr.mxperbx.tsv: %.physlr.tsv.gz
	$(zcat) $< | awk 'BEGIN { print "Minimizers" } { print NF - 1 }' >$@

# Count the frequency of the minimizers.
%.physlr.depth.tsv: %.physlr.tsv.gz
	$(zcat) $< | $(time) $(python) $(bin)/physlr count-minimizers -V$V - >$@

# Filter minimizers by their frequency.
%.c2-x.physlr.tsv: %.physlr.tsv.gz
	$(zcat) $< | $(time) $(physlr_path)/src/physlr-filter-bxmx -o $@ -

# Determine overlaps and output the graph in TSV.
%.physlr.overlap.tsv: %.physlr.tsv
	$(time) $(physlr_path)/src/physlr-overlap -t1 -n10 $< >$@

# Determine the degree of each vertex.
%.deg.tsv: %.tsv
	$(python) $(bin)/physlr degree $< >$@

# Determine the maximum spanning tree.
%.mst.tsv: %.tsv
	$(python) $(bin)/physlr mst -V$V --prune-branches=10 $< >$@

# Separate a graph into its biconnected components by removing its cut vertices.
%.bic.tsv: %.tsv
	$(python) $(bin)/physlr biconnected-components $< >$@

# Determine the bridge-removed graph from the overlap TSV.
%.bridge-removed.tsv: %.tsv
	$(time) $(python) $(bin)/physlr remove-bridges-graph --prune-branches=10 -s0 $< >$@

# Report the junctions in a overlap/backbone graph TSV.
%.junctions.tsv: %.tsv
	$(time) $(python) $(bin)/physlr report-junctions-graph --prune-branches=10 --junction-depth=1 -s0 $< >$@

# Redo molecule separation on a list of junction-causing barcodes.
%.mol2.tsv: %.tsv %.junctions.tsv
	$(time) $(python) $(bin)/physlr molecules -V$V -t$t --separation-strategy=bc $^ >$@

# Redo molecule separation on a list of junction-causing barcodes.
%.mol2-bcs.tsv: %.tsv %.junctions.tsv
	$(time) $(python) $(bin)/physlr molecules -V$V -t$t --separation-strategy=bc+cos+sqcos --cosv=$(cosv) --sqcosv=$(sqcosv) $^ >$@

# Redo molecule separation on a list of junction-causing barcodes.
%.mol2-bkcs.tsv: %.tsv %.junctions.tsv
	$(time) $(python) $(bin)/physlr molecules -V$V -t$t --separation-strategy=bc+k3+cos+sqcos --cosv=$(cosv) --sqcosv=$(sqcosv) $^ >$@

# Determine the backbone graph from the overlap TSV.
%.backbone.tsv: %.tsv
	$(time) $(python) $(bin)/physlr backbone-graph --prune-branches=10 --prune-junctions=$(prune_junctions) -s0 $< >$@

# Determine the corrected backbone graph from the overlap TSV.
min_path_size=200
%.s3.backbone.tsv: %.tsv
	$(time) $(python) $(bin)/physlr backbone-graph --prune-branches=10 --prune-junctions=$(prune_junctions) -s3 --min-path-size=$(min_path_size) $< >$@

# Determine the backbone path of the backbone graph.
%.path: %.tsv
	$(time) $(python) $(bin)/physlr backbone --prune-branches=0 -s0 $< >$@

# Cut chimeric paths to correct misassemblies.
%.backbone.depth.tsv: %.tsv %.backbone.path
	$(time) $(python) $(bin)/physlr cut-chimera -V$V -s3 --min-path-size=0 $^ -o $*.backbone.depth.tsv >$*.backbone.s3.path

# Cut chimeric paths to correct misassemblies.
%.s3.backbone.depth.tsv: %.tsv %.s3.backbone.path
	$(time) $(python) $(bin)/physlr cut-chimera -V$V -s3 --min-path-size=0 $^ -o $*.s3.backbone.depth.tsv >$*.s3.backbone.s3.path

# Flesh out the backbone path
%.backbone.fleshed.path: %.tsv %.backbone.path
	$(python) $(bin)/physlr flesh-backbone --min-component-size=$(min_component_size) $< $*.backbone.path >$@

# Split the minimizers to molecules
%.overlap.n$n.mol.split.tsv: %.overlap.n$n.mol.tsv %.tsv
	$(python) $(bin)/physlr split-minimizers -t$t $< $*.tsv >$@

# Split the reads into molecules
%.split.fq.gz: $(lr).fq.gz %.split.tsv $(lr).k$k-w$w.physlr.tsv
	$(zcat) $< | $(python) $(bin)/physlr split-reads-molecules $*.split.tsv \
		$(lr).k$k-w$w.physlr.tsv - | $(gzip) >$@

# Determine the minimum tiling graph of the backbone graph.
%.backbone.tiling.tsv: %.backbone.tsv
	$(python) $(bin)/physlr tiling-graph $< >$@

# Map the barcodes to the backbone graph and output BED.
%.backbone.map.$(lr).n100-2000.n10.bed: %.backbone.path $(lr).n100-2000.physlr.tsv
	$(time) $(python) $(bin)/physlr map -V$V -n10 $^ $(lr).n100-2000.physlr.tsv >$@

# Map the draft assembly to the backbone graph and output BED.
%.overlap.n$n.mol.backbone.map.$(draft).n10.bed: %.overlap.n$n.mol.backbone.path %.tsv $(draft).k$k-w$w.physlr.tsv
	$(time) $(python) $(bin)/physlr map -V$V -n10 $^ >$@

# Map the draft assembly to the backbone graph and output BED (K3-cliques).
%.overlap.n$n.k3.mol.backbone.map.$(draft).n10.bed: %.overlap.n$n.k3.mol.backbone.path %.tsv $(draft).k$k-w$w.physlr.tsv
	$(time) $(python) $(bin)/physlr map -V$V -n10 $^ >$@

# Map the draft assembly to the Louvain backbone graph and output BED.
%.overlap.n$n.louvain.mol.backbone.map.$(draft).n10.bed: %.overlap.n$n.louvain.mol.backbone.path %.tsv $(draft).k$k-w$w.physlr.tsv
	$(time) $(python) $(bin)/physlr map -V$V -n10 $^ >$@

# Map the reference assembly to the backbone graph and output BED.
%.overlap.n$n.mol.backbone.map.$(ref).n10.bed: %.overlap.n$n.mol.backbone.path %.tsv $(name)/$(ref).k$k-w$w.physlr.tsv
	$(time) $(python) $(bin)/physlr map -V$V -n10 $^ >$@

# Map the reference assembly to the backbone graph and output BED (K3-cliques).
%.overlap.n$n.k3.mol.backbone.map.$(ref).n10.bed: %.overlap.n$n.k3.mol.backbone.path %.tsv $(name)/$(ref).k$k-w$w.physlr.tsv
	$(time) $(python) $(bin)/physlr map -V$V -n10 $^ >$@

# Map the reference assembly to the Louvain backbone graph and output BED.
%.overlap.n$n.louvain.mol.backbone.map.$(ref).n10.bed: %.overlap.n$n.louvain.mol.backbone.path %.tsv $(name)/$(ref).k$k-w$w.physlr.tsv
	$(time) $(python) $(bin)/physlr map -V$V -n10 $^ >$@

# Map the draft assembly to the backbone graph using physlr map-mkt and output BED.
%.overlap.n$n.mol.backbone.map-mkt.$(draft).n10.bed: %.overlap.n$n.mol.backbone.path %.tsv $(draft).k$k-w$w.physlr.tsv
	$(time) $(python) $(bin)/physlr map-mkt -V$V -n10 $^ >$@

# Map the draft assembly to the k3-cliques backbone graph using physlr map-mkt and output BED.
%.overlap.n$n.k3.mol.backbone.map-mkt.$(draft).n10.bed: %.overlap.n$n.k3.mol.backbone.path %.tsv $(draft).k$k-w$w.physlr.tsv
	$(time) $(python) $(bin)/physlr map-mkt -V$V -n10 $^ >$@

# Map the draft assembly to the Louvain backbone graph using physlr map-mkt and output BED.
%.overlap.n$n.louvain.mol.backbone.map-mkt.$(draft).n10.bed: %.overlap.n$n.louvain.mol.backbone.path %.tsv $(draft).k$k-w$w.physlr.tsv
	$(time) $(python) $(bin)/physlr map-mkt -V$V -n10 $^ >$@

# Map the reference to the backbone graph and output PAF.
%.map.$(ref).n10.paf.gz: %.path $(lr).k$k-w$w.n$(n1)-$(n2).c2-x.physlr.tsv $(name)/$(ref).k$k-w$w.physlr.tsv
	$(time) $(python) $(bin)/physlr map-paf -V$V -n10 $^ | $(gzip) >$@

# Lift over query coordinates of a PAF file from minimzer index to nucleotide coordinate.
%.qpos.paf.gz: $(name)/$(ref).k$k-w$w.physlr.tsv %.paf.gz
	$(zcat) $*.paf.gz | $(time) $(python) $(bin)/physlr liftover-paf -V$V $< - | $(gzip) >$@

# Chain alignments in PAF format.
%.chain.paf.gz: %.paf.gz
	$(physlr_path)/data/bin/chainpaf $< $@

# Reference genome size.
g=$(shell awk '{x += $$2} END{print x}' $(name)/$(ref).fa.fai)

# Report assembly metrics of a PAF file.
%.qpos.chain.metrics.tsv: %.qpos.chain.paf.gz $(name)/$(ref).fa.fai
	$(zcat) $< | $(time) $(python) $(bin)/physlr paf-metrics -V$V -g$g - \
		| sed 's/\/dev\/stdin/$</' >$@

# Annotate a backbone graph with a BED file of mappings.
# Filter out small components.
%.map.$(ref).n10.sort.best.ann.gv: %.tsv %.path %.map.$(ref).n10.sort.best.bed
	$(python) $(bin)/physlr annotate-graph --min-component-size=$(min_component_size) -Ogv $^ >$@

# Annotate a backbone graph with a PAF file of mappings.
# Filter out small components.
%.backbone.map.$(ref).n10.ann.gv: %.backbone.map.$(ref).n10.paf.gz %.backbone.tsv %.backbone.path
	gunzip -c $< | $(python) $(bin)/physlr annotate-graph -V$V --min-component-size=$(min_component_size) -Ogv $*.backbone.tsv $*.backbone.path - >$@

# Annotate a MST graph with a PAF file of mappings.
# Filter out small components.
%.mst.map.$(ref).n10.ann.gv: %.backbone.map.$(ref).n10.paf.gz %.mst.tsv %.backbone.path
	gunzip -c $< | $(python) $(bin)/physlr annotate-graph -V$V --min-component-size=$(min_component_size) -Ogv $*.mst.tsv $*.backbone.path - >$@

# Filter a BED file by score.
%.n100.bed: %.n10.bed
	awk '$$5 >= 100' $< >$@

# Estimate the number of molecules per barcode.
%.physlr.overlap.n20.countmol.tsv: %.physlr.overlap.tsv
	$(python) $(bin)/physlr count-molecules -n20 $< >$@

# Remove barcodes with more than one molecule.
%.physlr.overlap.molecules.M2.tsv: %.physlr.overlap.molecules.tsv
	$(python) $(bin)/physlr filter -M2 $< >$@

# Count the number of common neighbours for each edge.
%.cn.tsv: %.tsv
	$(python) $(bin)/physlr common-neighbours $< >$@

# Filter edges n >= 10 using Miller.
%.n10.tsv: %.tsv
	mlr --tsvlite filter '$$n >= 10' $< >$@

# Filter edges n >= 20 using Miller.
%.n20.tsv: %.tsv
	mlr --tsvlite filter '$$n >= 20' $< >$@

# Filter edges n >= 50 using Miller.
%.n50.tsv: %.tsv
	mlr --tsvlite filter '$$n >= 50' $< >$@

# Filter edges n >= 100 using Miller.
%.n100.tsv: %.tsv
	mlr --tsvlite filter '$$n >= 100' $< >$@

# Filter edges by n using Miller.
%.n$n.tsv: %.tsv
	mlr --tsvlite filter '$$n >= $n' $< >$@

# Keep the best edges of each vertex.
%.best$(bestn).tsv: %.tsv
	$(python) $(bin)/physlr best-edges --bestn=$(bestn) $< >$@

# Separate barcodes into molecules.
mol_strategy=bc
%.mol.tsv: %.tsv
	$(time) $(python) $(bin)/physlr molecules -V$V -t$t --separation-strategy=$(mol_strategy) $< >$@

# Separate barcodes into molecules using K3-clique community detection.
%.k3.mol.tsv: %.tsv
	$(time) $(python) $(bin)/physlr molecules -V$V -t$t --separation-strategy=bc+k3 $< >$@

# Separate barcodes into molecules using Louvain community detection.
%.louvain.mol.tsv: %.tsv
	$(time) $(python) $(bin)/physlr molecules -V$V -t$t --separation-strategy=bc+louvain $< >$@

# Make a vertex-induced subgraph
%.subgraph.tsv: %.tsv
	$(python) $(bin)/physlr subgraph -v$v -d$d $< >$@

# Make multiple vertex-induced subgraphs
%.subgraphs: %.tsv
	$(python) $(bin)/physlr subgraphs -v$v -d$d -o $*.subgraphs $<

# Extract statistics of the subgraphs
%.subgraphs-stats.tsv: %.tsv
	$(python) $(bin)/physlr subgraphs-stats -t$t $< >$@

# Convert a graph from TSV to GraphViz.
# Filter out small components.
%.gv: %.tsv
	$(python) $(bin)/physlr filter --min-component-size=$(min_component_size) -Ogv $< >$@

# Extract a BED file of the backbone barcodes.
# Filter out small components.
%.path.$(ref).molecule.bed: $(name)/$(ref).$(lr).a0.65.d$(dist).n5.q1.s2000.molecule.bed %.path
	$(python) $(bin)/physlr filter-bed --min-component-size=$(min_component_size) $^ >$@

# Extract a BED file of the fleshed-out backbone barcodes.
# Filter out small components.
%.backbone.fleshed.path.$(ref).molecule.bed: $(name)/$(ref).$(lr).a0.65.d$(dist).n5.q1.s2000.molecule.bed %.backbone.fleshed.path
	$(python) $(bin)/physlr filter-bed --min-component-size=$(min_component_size) $^ >$@

# Extract a BED file of fleshed-out backbone barcodes from molecule-split reads
# Filter out small components
%.backbone.fleshed.path.$(ref).molecule.split.bed:  $(name)/$(ref).$(lr).n100-2000.overlap.n$n.split.a0.65.d$(dist).n5.q1.s2000.molecule.bed %.backbone.fleshed.path
	$(python) $(bin)/physlr filter-bed --min-component-size=$(min_component_size) --molecule-bed=1 $^ >$@

# Sort a BED file.
%.sort.bed: %.bed
	sort -k1,1n -k1,1 -k2,2n -k3,3n -k5,5nr -k4,4 $< >$@

# Keep the best record at each position.
%.sort.best.bed: %.sort.bed
	awk '{ keep = $$1 " " $$2 " " $$3 != x; x = $$1 " " $$2 " " $$3 } keep' $< >$@

# Extract scaffolds paths from a BED file.
%.bed.path: %.bed
	$(time) $(python) $(bin)/physlr bed-to-path $^ >$@

# Sort a PAF file by target position.
%.sort.paf.gz: %.paf.gz
	gunzip -c $< | sort -k6,6n -k8,8n -k9,9n -k10,10nr | $(gzip) >$@

# Keep the best alignment for each PAF (Tname,Tstart,Tend) tuple.
%.sort.best.paf.gz: %.sort.paf.gz
	gunzip -c $< | awk '{ keep = $$6 " " $$8 " " $$9 != x; x = $$6 " " $$8 " " $$9 } keep' | $(gzip) >$@

# Produce sequences in FASTA format from paths.
%.$(draft).n10.sort.best.bed.path.fa: $(draft).fa %.$(draft).n10.sort.best.bed.path
	$(time) $(python) $(bin)/physlr path-to-fasta --min-length=3000 $^ >$@

# Convert a PAF file to a BED file.
%.paf.bed: %.paf.gz
	gunzip -c $< | awk -F'\t' -vOFS='\t' '{ print $$1, $$3, $$4, $$6 "_" $$8, $$10, $$5}' >$@

################################################################################
# Bedtools

# Compute genome coverage.
%.bed.$(ref).cov.tsv: %.bed $(name)/$(ref).fa.fai
	grep -v NA $< | sort -k1,1 -k2,2n -k3,3n | bedtools genomecov -max 1 -g $(name)/$(ref).fa.fai -i - | awk '$$2 != 0 || $$5 != 1' >$@

################################################################################
# QUAST

# Calculate assembly contiguity and correctness metrics using QUAST.
%.quast.tsv: %.fa $(name)/$(ref).fa
	quast-lg -t$t -es --fast --large --scaffold-gap-max-size 100000 --min-identity 95 -R $(name)/$(ref).fa -o $*.quast $<
	cp $*.quast/transposed_report.tsv $@

# Aggregate QUAST metrics.
%.quast.tsv: \
		%.supernova.scaftigs.quast.tsv \
		%.supernova.quast.tsv \
		%.n100-2000.c2-x.physlr.overlap.n$n.mol.backbone.map.$(name).supernova.scaftigs.n10.sort.best.bed.path.quast.tsv
	mlr --tsvlite cut -x -f NG75,NGA75,LG75,LGA75 $^ >$@

################################################################################
# GraphViz

# Extract the largest component.
%.comp1.gv: %.gv
	ccomps -z -X'#0' $< >$@ || true

# Extract components of at least 100 vertices.
%.X100.gv: %.gv
	(ccomps -z -X'%100-' $< || true) \
	| awk 'BEGIN { print "strict graph {" } END { print "}" } { sub("^strict graph ", "subgraph ") } 1' >$@

# Label the edges with edge weight.
%.label.gv: %.gv
	gvpr -c 'E { label = n }' $< >$@

# Remove text labels.
%.nolabel.gv: %.gv
	gvpr -c 'BEG_G { setDflt ($$, "N", "shape", "point") } E { label = "" }' $< >$@

# Filter a graph by edge weight.
%.n5.gv: %.gv
	gvpr 'E[n >= 5]' $< >$@

# Filter a graph by edge weight.
%.n10.gv: %.gv
	gvpr 'E[n >= 10]' $< >$@

# Filter a graph by edge weight.
%.n20.gv: %.gv
	gvpr 'E[n >= 20]' $< >$@

# Filter a graph by edge weight.
%.n50.gv: %.gv
	gvpr 'E[n >= 50]' $< >$@

# Layout and render an undirected graph to PDF.
# Do not prevent overlapping vertices.
%.gv.squish.pdf: %.gv
	neato -Gsize=100 -Tpdf -o $@ $<

# Layout and render an undirected graph to PDF.
# Prevent overlapping vertices by scaling the layout.
%.gv.pdf: %.gv
	neato -Gsize=100 -Goverlap=scale -Tpdf -o $@ $<

# Layout and render an undirected graph to PDF using sfdp.
%.gv.sfdp.pdf: %.gv
	sfdp -Gsize=100 -Goverlap_scaling=200 -Tpdf -o $@ $<

################################################################################
# RMarkdown reports

# Plot number of markers per barcode.
%.mxperbx.tsv.pdf: %.mxperbx.tsv
	Rscript -e 'rmarkdown::render("$(physlr_path)/data/plot-mxperbx.rmd", "html_document", "$*.mxperbx.tsv.html", knit_root_dir="$(PWD)", output_dir="$(PWD)", params=list(input_tsv="$<"))'

# Plot depth of coverage.
%.depth.tsv.pdf: %.depth.tsv
	Rscript -e 'rmarkdown::render("$(physlr_path)/data/plot-depth.rmd", "html_document", "$*.depth.tsv.html", knit_root_dir="$(PWD)", output_dir="$(PWD)", params=list(input_tsv="$<"))'

# Plot edge property n.
%.tsv.n.pdf: %.tsv
	Rscript -e 'rmarkdown::render("$(physlr_path)/data/plot-edge-n.rmd", "html_document", "$*.tsv.n.html", knit_root_dir="$(PWD)", output_dir="$(PWD)", params=list(input_tsv="$<"))'

# Plot vertex degree.
%.deg.tsv.pdf: %.deg.tsv
	Rscript -e 'rmarkdown::render("$(physlr_path)/data/plot-degree.rmd", "html_document", "$*.deg.tsv.html", knit_root_dir="$(PWD)", output_dir="$(PWD)", params=list(input_tsv="$<"))'

# Plot a BED file.
%.bed.pdf: %.bed
	Rscript -e 'rmarkdown::render("$(physlr_path)/data/plotbed.rmd", "html_document", "$*.bed.html", knit_root_dir="$(PWD)", output_dir="$(PWD)", params=list(input_bed="$<"))'

# Plot a qpos PAF file.
%.qpos.paf.gz.pdf: %.qpos.paf.gz $(name)/$(ref).fa.gap.bed
	Rscript -e 'rmarkdown::render("$(physlr_path)/data/plotpaf.rmd", "html_document", "$*.paf.gz.html", knit_root_dir="$(PWD)", output_dir="$(PWD)", params=list(input_paf="$<", gap_bed="$(name)/$(ref).fa.gap.bed"))'

# Plot a PAF file.
%.paf.gz.pdf: %.paf.gz
	Rscript -e 'rmarkdown::render("$(physlr_path)/data/plotpaf.rmd", "html_document", "$*.paf.gz.html", knit_root_dir="$(PWD)", output_dir="$(PWD)", params=list(input_paf="$<"))'

# Compare assembly metrics.
%.quast.html: %.quast.tsv
	Rscript -e 'rmarkdown::render("$(physlr_path)/data/quast.rmd", "html_document", "$*.quast.html", knit_root_dir="$(PWD)", output_dir="$(PWD)", params=list(input_tsv="$<", output_tsv="$*.quast.table.tsv"))'<|MERGE_RESOLUTION|>--- conflicted
+++ resolved
@@ -51,13 +51,10 @@
 
 # Minimum size of 3rd largest branch of a node to be considered a junction
 prune_junctions = 50
-<<<<<<< HEAD
-=======
 
 # mol separation params:
 cosv=0.4
 sqcosv=0.7
->>>>>>> 18640a73
 
 # Level of verbosity
 # 0: silent
