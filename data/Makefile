# Size of a k-mer.
k=32

# Number of k-mers in a minimizer window.
w=32

# Number of threads.
t=16

# Path to the Physlr executable.
bin=../bin

# Python interpreter.
python=env PYTHONPATH=.. pypy3

# Reference genome.
ref=fly

# Linked reads.
lr=f1

# Name of the dataset.
ifneq ($(filter z11%, $(ref)),)
name=fish
else
name=$(ref)
endif

# Draft genome assembly.
draft=$(name).supernova.scaftigs

# Minimum number of overlapping minimizsers
n=50

# Minimum component size for backbones
min_component_size=50

SHELL=bash -e -o pipefail
ifeq ($(shell zsh -e -o pipefail -c 'true' 2>/dev/null; echo $$?), 0)
# Set pipefail to ensure that all commands of a pipe succeed.
SHELL=zsh -e -o pipefail
# Report run time and memory usage with zsh.
export REPORTTIME=1
export TIMEFMT=time user=%U system=%S elapsed=%E cpu=%P memory=%M job=%J
endif

# Record run time and memory usage in a file using GNU time.
ifneq ($(shell command -v gtime),)
time=command gtime -v -o $@.time
else
time=command time -v -o $@.time
endif

# Compress in parallel.
ifneq ($(shell command -v pigz),)
gzip=pigz -p$t
zcat=pigz -p$t -cd
else
gzip=gzip
zcat=gunzip -c
endif

.DELETE_ON_ERROR:
.SECONDARY:

.PHONY: f1chr4 f1chr2R f1 fishchr25 fish
all: f1chr4 f1chr2R f1 fishchr25 fish

################################################################################
# Fly
# See https://support.10xgenomics.com/de-novo-assembly/datasets/2.1.0/fly
# and https://support.10xgenomics.com/de-novo-assembly/software/overview/latest/performance

# Assemble a physical map of fly chromosome 4.
# ref=fly lr=f1chr4 draft=f1.supernova.scaftigs n=50
f1chr4: \
	f1chr4.indexlr.n100-1000.physlr.mxperbx.tsv.pdf \
	f1chr4.indexlr.n100-1000.physlr.depth.tsv.pdf \
	f1chr4.indexlr.n100-1000.c2-x.physlr.overlap.n$n.mol.backbone.label.gv.pdf \
	f1chr4.indexlr.n100-1000.c2-x.physlr.overlap.n$n.mol.backbone.path.$(ref).molecule.bed.pdf \
	f1chr4.indexlr.n100-1000.c2-x.physlr.overlap.n$n.mol.backbone.map.$(ref).n10.paf.gz.pdf \
	f1chr4.indexlr.n100-1000.c2-x.physlr.overlap.n$n.mol.backbone.map.$(draft).n10.sort.best.bed.pdf \
	f1chr4.indexlr.n100-1000.c2-x.physlr.overlap.n$n.mol.backbone.map.$(draft).n10.sort.best.bed.path.$(ref).minidot.pdf

# Assemble a physical map of fly chromosome 2R.
# ref=fly lr=f1chr2R draft=f1.supernova.scaftigs n=50
f1chr2R: \
	f1chr2R.indexlr.n100-1000.physlr.mxperbx.tsv.pdf \
	f1chr2R.indexlr.n100-1000.physlr.depth.tsv.pdf \
	f1chr2R.indexlr.n100-1000.c2-x.physlr.overlap.n$n.mol.backbone.label.gv.pdf \
	f1chr2R.indexlr.n100-1000.c2-x.physlr.overlap.n$n.mol.backbone.path.$(ref).molecule.bed.pdf \
	f1chr2R.indexlr.n100-1000.c2-x.physlr.overlap.n$n.mol.backbone.map.$(ref).n10.paf.gz.pdf \
	f1chr2R.indexlr.n100-1000.c2-x.physlr.overlap.n$n.mol.backbone.map.$(draft).n10.sort.best.bed.pdf \
	f1chr2R.indexlr.n100-1000.c2-x.physlr.overlap.n$n.mol.backbone.map.$(draft).n10.sort.best.bed.path.$(ref).minidot.pdf

# Assemble a physical map of the fly genome.
# ref=fly lr=f1 draft=f1.supernova.scaftigs n=47
f1: \
	f1.indexlr.n100-1000.physlr.mxperbx.tsv.pdf \
	f1.indexlr.n100-1000.physlr.depth.tsv.pdf \
	f1.indexlr.n100-1000.c2-x.physlr.overlap.n$n.mol.backbone.label.gv.pdf \
	f1.indexlr.n100-1000.c2-x.physlr.overlap.n$n.mol.backbone.path.fly.molecule.bed.pdf \
	f1.indexlr.n100-1000.c2-x.physlr.overlap.n$n.mol.backbone.map.$(ref).n10.paf.gz.pdf \
	f1.indexlr.n100-1000.c2-x.physlr.overlap.n$n.mol.backbone.map.$(draft).n10.sort.best.bed.pdf \
	f1.indexlr.n100-1000.c2-x.physlr.overlap.n$n.mol.backbone.map.$(draft).n10.sort.best.bed.path.fly.minidot.pdf \
	f1.indexlr.n100-1000.c2-x.physlr.overlap.n$n.mol.backbone.map.$(draft).n10.sort.best.bed.path.quast.tsv

# Download the fly genome from NCBI.
fly/fly.all.fa:
	mkdir -p $(@D)
	curl ftp://ftp.ncbi.nlm.nih.gov/genomes/all/GCF/000/001/215/GCF_000001215.4_Release_6_plus_ISO1_MT/GCF_000001215.4_Release_6_plus_ISO1_MT_genomic.fna.gz | seqtk seq >$@

# Filter out the unplaced contigs from the fly genome.
fly/fly.fa: fly/fly.all.fa
	paste - - <$< | grep -v NW_ | tr '\t' '\n' >$@

# Download the fly annotation from NCBI.
fly/fly.gff:
	mkdir -p $(@D)
	curl ftp://ftp.ncbi.nlm.nih.gov/genomes/all/GCF/000/001/215/GCF_000001215.4_Release_6_plus_ISO1_MT/GCF_000001215.4_Release_6_plus_ISO1_MT_genomic.gff.gz | $(zcat) >$@

# Download the Supernova assembly of the linked reads from 10x Genomics.
f1.supernova.fa:
	curl http://cf.10xgenomics.com/samples/assembly/2.1.0/fly/fly_pseudohap.fasta.gz | $(zcat) >$@

# Download the fly linked reads from 10x Genomics.
fly/f1.tar:
	mkdir -p $(@D)
	curl -o $@ http://s3-us-west-2.amazonaws.com/10x.files/samples/assembly/2.1.0/fly/fly_fastqs.tar

# Extract the tar file of fly FASTQ reads.
fly/f1.fq.gz: fly/f1.tar
	tar --wildcards -Oxf fly/f1.tar 'fly/H3C7LDMXX/read-RA*.fastq.gz' >$@

# Symlink the fly reads.
f1.fq.gz: fly/f1.bx.trimadap.fq.gz
	ln -s $< $@

# Download the fly linked reads from 10x Genomics.
# Extract the reads that map to chromosome 4.
%.chr4.sortbxn.bam: %.sortbxn.bam
	samtools view -h $< | awk '/^@/ || $$3 == "NC_004353.4"' | samtools view -@$t -o $@

# Symlink the chromosome 4 reads.
f1chr4.fq.gz: fly/fly.f1.chr4.sortbxn.dropse.fq.gz
	ln -sf $< $@

# Extract the reads that map to chromosome 2R.
%.chr2R.sortbxn.bam: %.sortbxn.bam
	samtools view -h $< | awk '/^@/ || $$3 == "NT_033778.4"' | samtools view -@$t -o $@

# Symlink the chromosome 2R reads.
f1chr2R.fq.gz: fly/fly.f1.chr2R.sortbxn.dropse.fq.gz
	ln -sf $< $@

# Symlink the subsampled chromosome 2R reads.
f1chr2R-bx%.fq.gz: fly/fly.f1.chr2R.sortbxn.dropse.bx%.fq.gz
	ln -sf $< $@

################################################################################
# Zebrafish
# See https://support.10xgenomics.com/de-novo-assembly/datasets/2.1.0/fish
# and https://support.10xgenomics.com/de-novo-assembly/software/overview/latest/performance

# Assemble a physical map of fish using physlr-indexlr (native implementation).
# ref=z11 lr=fish draft=fish.supernova n=50 min_component_size=200
fish: \
	fish.indexlr.n100-2000.c2-x.physlr.overlap.n$n.mol.backbone.label.gv.pdf \
	fish.indexlr.n100-2000.c2-x.physlr.overlap.n$n.mol.backbone.path.z11.molecule.bed.pdf \
	fish.indexlr.n100-2000.c2-x.physlr.overlap.n$n.mol.backbone.map.z11.n10.paf.gz.pdf \
	fish.indexlr.n100-2000.c2-x.physlr.overlap.n$n.mol.backbone.map.fish.supernova.n10.sort.best.bed.pdf \
	fish.indexlr.n100-2000.c2-x.physlr.overlap.n$n.mol.backbone.map.fish.supernova.n10.sort.best.bed.path.z11.minidot.pdf \
	fish.indexlr.n100-2000.c2-x.physlr.overlap.n$n.mol.backbone.map.fish.supernova.n10.sort.best.bed.path.quast.tsv

# Assemble a physical map of fish chromosome 25.
# ref=z11chr25 lr=fishchr25 draft=fish.supernova.chr25 n=50
fishchr25: \
	fishchr25.indexlr.n100-2000.c2-x.physlr.overlap.n$n.mol.backbone.label.gv.pdf \
	fishchr25.indexlr.n100-2000.c2-x.physlr.overlap.n$n.mol.backbone.path.z11chr25.molecule.bed.pdf \
	fishchr25.indexlr.n100-2000.c2-x.physlr.overlap.n$n.mol.backbone.map.z11chr25.n10.paf.gz.pdf \
	fishchr25.indexlr.n100-2000.c2-x.physlr.overlap.n$n.mol.backbone.map.fish.supernova.chr25.n10.sort.best.bed.pdf \
	fishchr25.indexlr.n100-2000.c2-x.physlr.overlap.n$n.mol.backbone.map.fish.supernova.chr25.n10.sort.best.bed.path.z11chr25.minidot.pdf \
	fishchr25.indexlr.n100-2000.c2-x.physlr.overlap.n$n.mol.backbone.map.fish.supernova.chr25.n10.sort.best.bed.path.quast.tsv

# Download the zebrafish genome from NCBI.
fish/z11.ncbi.fa:
	mkdir -p $(@D)
	curl ftp://ftp.ncbi.nlm.nih.gov/genomes/all/GCF/000/002/035/GCF_000002035.6_GRCz11/GCF_000002035.6_GRCz11_genomic.fna.gz | seqtk seq >$@

# Download the zebrafish genome from Ensembl.
fish/z11.all.fa:
	mkdir -p $(@D)
	curl ftp://ftp.ensembl.org/pub/release-95/fasta/danio_rerio/dna/Danio_rerio.GRCz11.dna.primary_assembly.fa.gz | seqtk seq >$@

# Filter out the unplaced contigs from the reference genome.
fish/z11.fa: fish/z11.all.fa
	paste - - <$< | grep -v scaffold | gsort -V | tr '\t' '\n' >$@

# Extract chromosome 25 from the fish z11 reference genome.
fish/z11chr25.fa: fish/z11.fa
	samtools faidx -n999999999 $< 25 >$@

# Download the Supernova assembly of the linked reads from 10x Genomics.
fish.supernova.fa:
	curl http://cf.10xgenomics.com/samples/assembly/2.1.0/fish/fish_pseudohap.fasta.gz | seqtk seq >$@

# Extract chromosome 25 from the Supernova fish assembly.
fish.supernova.chr25.fa: fish.supernova.z11.chr25.sam.fa
	ln -s $< $@

# Download the fish linked reads from 10x Genomics.
fish/fish.tar:
	mkdir -p $(@D)
	curl -o $@ http://s3-us-west-2.amazonaws.com/10x.files/samples/assembly/2.1.0/fish/fish_fastqs.tar

# Extract the tar file of fish FASTQ reads.
fish/fish.fq.gz: fish/fish.tar
	tar --wildcards -Oxf fish/fish.tar 'fish/H3*/read-RA*.fastq.gz' >$@

# Symlink the fly reads.
fish.fq.gz: fish/fish.bx.trimadap.fq.gz
	ln -s $< $@

# Extract the reads that map to chromosome 25.
%.chr25.sortbxn.bam: %.sortbxn.bam
	samtools view -h $< | awk '/^@/ || $$3 == "25"' | samtools view -@$t -o $@

# Symlink the chromosome 25 reads.
fishchr25.fq.gz: fish/z11.fish.chr25.sortbxn.dropse.fq.gz
	ln -sf $< $@

################################################################################
# Human (HG004)

# Assemble a physical map of hg004.
# ref=grch38 lr=hg004 draft=hg004.supernova n=50 min_component_size=200
hg004: \
	hg004.indexlr.n100-5000.physlr.mxperbx.tsv.pdf \
	hg004.indexlr.n100-5000.physlr.depth.tsv.pdf \
	hg004.indexlr.n100-5000.c2-x.physlr.overlap.n$n.mol.backbone.path \
	hg004.indexlr.n100-5000.c2-x.physlr.overlap.n$n.mol.backbone.map.hg004.supernova.n10.sort.best.bed.pdf \
	hg004.indexlr.n100-5000.c2-x.physlr.overlap.n$n.mol.backbone.map.hg004.supernova.n10.sort.best.bed.path.grch38.minidot.pdf \
	hg004.indexlr.n100-5000.c2-x.physlr.overlap.n$n.mol.backbone.map.hg004.supernova.n10.sort.best.bed.path.quast.tsv \
	hg004.indexlr.n100-5000.c2-x.physlr.overlap.n$n.mol.backbone.map.grch38.n10.paf.gz.pdf \
	hg004.indexlr.n100-5000.c2-x.physlr.overlap.n$n.mol.backbone.label.gv.pdf

# Download the human genome from NCBI.
grch38/grch38.all.fa:
	mkdir -p $(@D)
	curl ftp://ftp.ncbi.nlm.nih.gov/genomes/all/GCA/000/001/405/GCA_000001405.15_GRCh38/seqs_for_alignment_pipelines.ucsc_ids/GCA_000001405.15_GRCh38_no_alt_analysis_set.fna.gz \
		| seqtk seq >$@

# Filter out the unplaced contigs from the reference genome.
grch38/grch38.fa: grch38/grch38.all.fa
	paste - - <$< | egrep -v 'chrEBV|chrUn|random' | tr '\t' '\n' >$@

# Symlink the reads.
hg004.fq.gz: hg004.lrbasic.trimadap.fq.gz
	ln -s $< $@

################################################################################
# Trimadap

# Trim adapter sequences using trimadap.
%.trimadap.fq.gz: %.fq.gz
	trimadap-mt -p$t -t1 $< | sed 's/^X$$/N/' | $(gzip) >$@

################################################################################
# BWA

# Index the target genome.
%.fa.bwt: %.fa
	bwa index $<

# Align linked reads to a target genome.
%.$(lr).sortn.bam: %.fa.bwt $(lr).fq.gz
	bwa mem -t$t -pC $*.fa $(lr).fq.gz | samtools view -@$t -F4 -o $@

# Align molecule-split linked reads to a target genome.
%.$(lr).n100-2000.overlap.n$n.split.sortn.bam: %.fa.bwt $(lr).n100-2000.physlr.overlap.n$n.split.fq.gz
	bwa mem -t$t -pC $*.fa $(lr).n100-2000.physlr.overlap.n$n.split.fq.gz | samtools view -@$t -F4 -o $@

################################################################################
# EMA

# Map linked reads to the draft genome using EMA.
# Filter out reads without barcodes.
%.$(lr).ema.sortn.bam: $(lr).fq.gz %.fa.bwt
	$(zcat) $< | paste - - - - - - - - | grep "BX:Z:" | tr '\t' '\n' \
	| $(time) ema align -t$t -r $*.fa -1 /dev/stdin | samtools view -@$t -h -F4 -o $@

################################################################################
# minimap2

# Align linked reads to a target genome.
%.$(lr).minimap2.sortn.bam: %.fa.bwt $(lr).fq.gz
	minimap2 -t$t -a -xsr -y $*.fa $(lr).fq.gz | samtools view -@$t -F4 -o $@

# Align a FASTA file to the reference genome and produce a PAF file.
%.$(ref).paf.gz: $(name)/$(ref).fa %.fa
	$(time) minimap2 -t$t -xasm10 $^ | $(gzip) >$@

# Align a FASTA file to the reference genome and produce a SAM file.
%.$(ref).sam.gz: $(name)/$(ref).fa %.fa
	$(time) minimap2 -t$t -xasm10 -a $^ | $(gzip) >$@

################################################################################
# Filter alignments

# Extract the sequences that map to chromosome 25.
%.chr25.paf.gz: %.paf.gz
	$(zcat) $< | awk '$$6 == "25"' | $(gzip) >$@

# Extract the sequences that map to chromosome 25.
%.chr25.sam.gz: %.sort.bam %.sort.bam.bai
	samtools view -h $< 25 | $(gzip) >$@

################################################################################
# miniasm

# Draw a dot plot of a PAF file.
# Skip alignments to non-chromosomal sequences.
%.minidot.pdf: %.paf.gz
	$(zcat) $< | grep -v NW_ | minidot /dev/stdin | ps2pdf - $@

################################################################################
# samtools

# Index a FASTA file.
%.fa.fai: %.fa
	samtools faidx $<

# Sort a SAM file by position.
%.sort.bam: %.sam.gz
	samtools sort -@$t -T$$(mktemp -u -t $(@F).XXXXXX) -o $@ $<

# Sort a BAM file by position.
%.sort.bam: %.sortn.bam
	samtools sort -@$t -T$$(mktemp -u -t $(@F).XXXXXX) -o $@ $<

# Sort a BAM file by BX tag and position.
%.sortbx.bam: %.sortn.bam
	samtools sort -@$t -tBX -T$$(mktemp -u -t $(@F).XXXXXX) -o $@ $<

# Sort a BAM file by BX tag and query name.
%.sortbxn.bam: %.sortn.bam
	samtools sort -@$t -tBX -n -T$$(mktemp -u -t $(@F).XXXXXX) -o $@ $<

# Index a BAM file.
%.bam.bai: %.bam
	samtools index -@$t $<

# Convert a BAM file to FASTQ.
%.sortbxn.fq.gz: %.sortbxn.bam
	samtools fastq -@$t -TBX $< | $(gzip) >$@

# Convert a SAM file to FASTA.
%.sam.fa: %.sam.gz
	samtools fasta -@$t -F0x904 $< >$@

################################################################################
# seqtk

# Drop single-end reads.
%.dropse.fq.gz: %.fq.gz
	seqtk dropse $< | $(gzip) >$@

# Merge paired-end reads.
%.pe.fq.gz: %.1.fq.gz %.2.fq.gz
	seqtk mergepe $^ | $(gzip) >$@

# Select the first read of the read pair.
%.1.fq.gz: %.fq.gz
	seqtk dropse $< | seqtk seq -1 | $(gzip) >$@

# Select the second read of the read pair.
%.2.fq.gz: %.fq.gz
	seqtk dropse $< | seqtk seq -2 | $(gzip) >$@

# Cut scaffolds at Ns to create scaftigs.
%.scaftigs.fa: %.fa
	seqtk cutN -n1 $< | tr :- _ | seqtk seq >$@

################################################################################
# EMA

# Download the barcode white list.
4M-with-alts-february-2016.txt:
	curl -o $@ https://raw.githubusercontent.com/10XGenomics/supernova/master/tenkit/lib/python/tenkit/barcodes/4M-with-alts-february-2016.txt

# Count barcodes.
%.ema-ncnt: %.fq.gz 4M-with-alts-february-2016.txt
	ema count -w 4M-with-alts-february-2016.txt -o $* $<

# Extract the barcode to BX:Z tag using ema preproc.
%.bx.fq.gz: %.fq.gz %.ema-ncnt
	$(zcat) $< | ema preproc -t$t -b -n1 -w 4M-with-alts-february-2016.txt -o $*.ema $*.ema-ncnt
	$(gzip) <$*.ema/ema-bin-000 >$@
	rm -rf $*.ema

# Align linked reads to the draft genome using EMA and sort by position.
%.$(lr).bx.ema.sort.bam: $(lr).bx.fq.gz %.fa.bwt
	$(time) ema align -t$t -r $*.fa -1 $< \
	| samtools view -@$t -u -F4 \
	| samtools sort -@$t -T$$(mktemp -u -t $@.XXXXXX) -o $@

################################################################################
# Tigmint
as=0.65
dist=50000
nm=5
mapq=1
minsize=2000

# Create molecule extents BED.
%.a$(as).d$(dist).n$(nm).q$(mapq).s$(minsize).molecule.bed: %.sortbx.bam
	tigmint-molecule -a$(as) -n$(nm) -q$(mapq) -d$(dist) -s$(minsize) -o $@ $<

# Create molecule extents TSV.
%.a$(as).d$(dist).n$(nm).q$(mapq).s$(minsize).molecule.tsv: %.sortbx.bam
	tigmint-molecule -a$(as) -n$(nm) -q$(mapq) -d$(dist) -s$(minsize) --tsv -o $@ $<

################################################################################
# ntHash

# Count k-mers using ntCard.
%.ntcard_k32.hist: %.fq.gz
	ntcard -t$t -c1000 -k 32,64,96,128 -p $*.ntcard $<

# Convert a .hist to a .histo file for GenomeScope.
%.histo: %.hist
	sed -n 's/^f//p' $< | tr '\t' ' ' >$@

################################################################################
# Unicycler

# Assembled paired-end reads.
%.unicycler.gfa: %.1.fq.gz %.2.fq.gz
	unicycler -t$t --mode bold -o $*.unicycler -1 $*.1.fq.gz -2 $*.2.fq.gz
	ln -s $*.unicycler/assembly.gfa $@

################################################################################
# Bandage

# Plot the assembly graph using Bandage.
%.gfa.png: %.gfa
	Bandage image $< $@

# Plot the assembly graph using Bandage.
%.gfa.svg: %.gfa
	Bandage image $< $@

################################################################################
# Physlr

# Index a FASTA file.
%.physlr.tsv: %.fa
	$(time) parallel -j$t --pipe -k -L2 $(python) $(bin)/physlr indexfa -k$k -w$w - <$< >$@

# Index a FASTA file using physlr-indexlr (native implementation).
%.indexlr.physlr.tsv: %.fa
	$(time) ../src/physlr-indexlr -t$t -k$k -w$w -o $@ $<

# Index linked reads.
%.physlr.tsv: %.fq.gz
	$(zcat) $< | $(python) $(bin)/physlr indexlr -k$k -w$w - >$@

# Index linked reads using physlr-indexlr (native implementation).
%.indexlr.physlr.tsv: %.fq.gz
	$(zcat) $< | $(time) ../src/physlr-indexlr -t$t -k$k -w$w -o $@ -

# Count the frequency of the minimizers.
%.physlr.depth.tsv: %.physlr.tsv
	$(python) $(bin)/physlr count-minimizers $< >$@
	
# Identify the overlapping minimizers of each pair of barcodes.
%.physlr.intersect.tsv: %.physlr.tsv
	$(python) $(bin)/physlr intersect $< >$@

# Filter barcodes by number of minimizers.
%.n100-1000.physlr.tsv: %.physlr.tsv
	$(time) ../src/physlr-filter-barcodes -n100 -N1000 $< >$@

# Filter barcodes by number of minimizers.
%.n100-2000.physlr.tsv: %.physlr.tsv
	$(time) ../src/physlr-filter-barcodes -n100 -N2000 $< >$@

# Filter barcodes by number of minimizers.
%.n100-5000.physlr.tsv: %.physlr.tsv
	$(time) ../src/physlr-filter-barcodes -n100 -N5000 $< >$@

# Filter barcodes by number of minimizers.
%.n100-10000.physlr.tsv: %.physlr.tsv
	$(time) ../src/physlr-filter-barcodes -n100 -N10000 $< >$@

# Filter minimizers by their frequency.
%.c2-x.physlr.tsv: %.physlr.tsv
	$(time) $(python) $(bin)/physlr filter-minimizers $< >$@

# Count the number of minimizers per barcode.
%.physlr.mxperbx.tsv: %.physlr.tsv
	awk 'BEGIN { print "Minimizers" } { print NF - 1 }' $< >$@

# Determine overlaps and output the graph in TSV.
%.physlr.overlap.tsv: %.physlr.tsv
	$(time) $(python) $(bin)/physlr overlap -n10 $< >$@

# Determine the maximum spanning tree.
%.physlr.overlap.mst.tsv: %.physlr.overlap.tsv
	$(python) $(bin)/physlr mst $< >$@

# Separate a graph into its biconnected components by removing its cut vertices.
%.bic.tsv: %.tsv
	$(python) $(bin)/physlr biconnected-components $< >$@

# Determine the backbone graph from the overlap TSV.
%.backbone.tsv: %.tsv
	$(time) $(python) $(bin)/physlr backbone-graph $< >$@

# Determine the backbone path of the backbone graph.
%.path: %.tsv
	$(time) $(python) $(bin)/physlr backbone $< >$@

# Flesh out the backbone path
%.backbone.fleshed.path: %.tsv %.backbone.path
	$(python) $(bin)/physlr flesh-backbone --min-component-size=$(min_component_size) $< $*.backbone.path >$@

# Split the minimizers to molecules
%.overlap.n$n.mol.split.tsv: %.overlap.n$n.mol.tsv %.tsv
	$(python) $(bin)/physlr split-minimizers -t$t $< $(lr).n100-2000.physlr.tsv >$@

# Split the reads into molecules
$(lr).n100-2000.physlr.overlap.n$n.split.fq.gz: $(lr).fq.gz $(lr).n100-2000.physlr.overlap.n$n.mol.split.tsv $(lr).physlr.tsv
	$(zcat) $< | $(python) $(bin)/physlr split-reads-molecules $(lr).n100-2000.physlr.overlap.n$n.mol.split.tsv \
		$(lr).physlr.tsv - | $(gzip) >$@

# Determine the minimum tiling graph of the backbone graph.
%.backbone.tiling.tsv: %.backbone.tsv
	$(python) $(bin)/physlr tiling-graph $< >$@

# Map the barcodes to the backbone graph and output BED.
%.backbone.map.$(lr).n100-2000.n10.bed: %.backbone.tsv $(lr).n100-2000.physlr.tsv
	$(time) $(python) $(bin)/physlr map -n10 $^ $(lr).n100-2000.physlr.tsv >$@

# Map the draft assembly to the backbone graph and output BED.
%.overlap.n$n.mol.backbone.map.$(draft).n10.bed: %.overlap.n$n.mol.backbone.tsv %.tsv $(draft).indexlr.physlr.tsv
	$(time) $(python) $(bin)/physlr map -n10 $^ >$@

# Map the reference assembly to the backbone graph and output BED.
%.overlap.n$n.mol.backbone.map.$(ref).n10.bed: %.overlap.n$n.mol.backbone.tsv %.tsv $(name)/$(ref).indexlr.physlr.tsv
	$(time) $(python) $(bin)/physlr map -n10 $^ >$@

# Map the draft assembly to the backbone graph using physlr map-mkt and output BED.
%.overlap.n$n.mol.backbone.map-mkt.$(draft).n10.bed: %.overlap.n$n.mol.backbone.tsv %.tsv $(draft).indexlr.physlr.tsv
	$(time) $(python) $(bin)/physlr map-mkt -n10 $^ >$@

# Map the reference to the backbone graph and output PAF.
%.overlap.n$n.mol.backbone.map.$(ref).n10.paf.gz: %.overlap.n$n.mol.backbone.tsv %.tsv $(name)/$(ref).indexlr.physlr.tsv
	$(time) $(python) $(bin)/physlr map-paf -n10 $^ | $(gzip) >$@

# Annotate a graph with a BED file of mappings.
# Filter out small components.
%.map.$(ref).n10.sort.best.ann.gv: %.tsv %.map.$(ref).n10.sort.best.bed
	$(python) $(bin)/physlr annotate-graph --min-component-size=$(min_component_size) -Ogv $^ >$@

# Filter a BED file by score.
%.n100.bed: %.n10.bed
	awk '$$5 >= 100' $< >$@

# Estimate the number of molecules per barcode.
%.physlr.overlap.n20.countmol.tsv: %.physlr.overlap.tsv
	$(python) $(bin)/physlr count-molecules -n20 $< >$@

# Remove barcodes with more than one molecule.
%.physlr.overlap.molecules.M2.tsv: %.physlr.overlap.molecules.tsv
	$(python) $(bin)/physlr filter -M2 $< >$@

# Filter edges n >= 10 using Miller.
%.n10.tsv: %.tsv
	mlr --tsvlite filter '$$n >= 10' $< >$@

# Filter edges n >= 20 using Miller.
%.n20.tsv: %.tsv
	mlr --tsvlite filter '$$n >= 20' $< >$@

# Filter edges n >= 50 using Miller.
%.n50.tsv: %.tsv
	mlr --tsvlite filter '$$n >= 50' $< >$@

# Filter edges n >= 100 using Miller.
%.n100.tsv: %.tsv
	mlr --tsvlite filter '$$n >= 100' $< >$@

# Filter edges n >= 118 using Miller.
%.n$n.tsv: %.tsv
	mlr --tsvlite filter '$$n >= $n' $< >$@

# Separate barcodes into molecules.
<<<<<<< HEAD
mol_strategy=1
=======
mol_strategy=2
>>>>>>> 5b2b6cbb
%.mol.tsv: %.tsv
	$(time) $(python) $(bin)/physlr molecules -t$t --separation-strategy=$(mol_strategy) $< >$@

# Make a vertex-induced subgraph
%.subgraph.tsv: %.tsv
	$(python) $(bin)/physlr subgraph -v$v -d$d $< >$@

# Make multiple vertex-induced subgraphs
%.subgraphs: %.tsv
	$(python) $(bin)/physlr subgraphs -v$v -d$d -o $*.subgraphs $<

# Extract statistics of the subgraphs
%.subgraphs-stats.tsv: %.tsv
	$(python) $(bin)/physlr subgraphs-stats -t$t $< >$@

# Convert a graph from TSV to GraphViz.
# Filter out small components.
%.gv: %.tsv
	$(python) $(bin)/physlr filter --min-component-size=$(min_component_size) -Ogv $< >$@

# Extract a BED file of the backbone barcodes.
# Filter out small components.
%.path.$(ref).molecule.bed: $(name)/$(ref).$(lr).a0.65.d$(dist).n5.q1.s2000.molecule.bed %.path
	$(python) $(bin)/physlr filter-bed --min-component-size=$(min_component_size) $^ >$@

# Extract a BED file of the fleshed-out backbone barcodes.
# Filter out small components.
%.backbone.fleshed.path.$(ref).molecule.bed: $(name)/$(ref).$(lr).a0.65.d$(dist).n5.q1.s2000.molecule.bed %.backbone.fleshed.path
	$(python) $(bin)/physlr filter-bed --min-component-size=$(min_component_size) $^ >$@

# Extract a BED file of fleshed-out backbone barcodes from molecule-split reads
# Filter out small components
%.backbone.fleshed.path.$(ref).molecule.split.bed:  $(name)/$(ref).$(lr).n100-2000.overlap.n$n.split.a0.65.d$(dist).n5.q1.s2000.molecule.bed %.backbone.fleshed.path
	$(python) $(bin)/physlr filter-bed --min-component-size=$(min_component_size) --molecule-bed=1 $^ >$@

# Sort a BED file.
%.sort.bed: %.bed
	sort -k1,1n -k1,1 -k2,2n -k3,3n -k5,5nr -k4,4 $< >$@

# Keep the best record at each position.
%.sort.best.bed: %.sort.bed
	awk '{ keep = $$1 " " $$2 " " $$3 != x; x = $$1 " " $$2 " " $$3 } keep' $< >$@

# Extract scaffolds paths from a BED file.
%.bed.path: %.bed
	$(time) $(python) $(bin)/physlr bed-to-path $^ >$@

# Produce sequences in FASTA format from paths.
%.$(draft).n10.sort.best.bed.path.fa: $(draft).fa %.$(draft).n10.sort.best.bed.path
	$(time) $(python) $(bin)/physlr path-to-fasta --min-length 100000 $^ >$@

# Convert a PAF file to a BED file.
%.paf.bed: %.paf.gz
	gunzip -c $< | awk -F'\t' -vOFS='\t' '{ print $$1, $$3, $$4, $$6 "_" $$8, $$10, $$5}' >$@

# Plot a BED file.
%.bed.pdf: %.bed
	Rscript -e 'rmarkdown::render("plotbed.rmd", "html_document", "$*.plotbed.html", params = list(input_bed="$<"))'

# Plot a PAF file.
%.paf.gz.pdf: %.paf.gz
	Rscript -e 'rmarkdown::render("plotpaf.rmd", "html_document", "$*.plotpaf.html", params = list(input_paf="$<"))'

################################################################################
# Bedtools

# Compute genome coverage.
%.bed.$(ref).cov.tsv: %.bed $(name)/$(ref).fa.fai
	grep -v NA $< | sort -k1,1 -k2,2n -k3,3n | bedtools genomecov -max 1 -g $(name)/$(ref).fa.fai -i - | awk '$$2 != 0 || $$5 != 1' >$@

################################################################################
# QUAST

# Calculate assembly contiguity and correctness metrics using QUAST.
%.quast.tsv: %.fa $(name)/$(ref).fa
	quast-lg -t$t -es --fast --large --scaffold-gap-max-size 100000 --min-identity 95 -R $(name)/$(ref).fa -o $*.quast $<
	cp $*.quast/transposed_report.tsv $@

# Aggregate QUAST metrics.
%.quast.tsv: \
		%.supernova.scaftigs.quast.tsv \
		%.supernova.quast.tsv \
		%.n100-2000.c2-x.physlr.overlap.n$n.mol.backbone.map.$(name).supernova.scaftigs.n10.sort.best.bed.path.quast.tsv
	mlr --tsvlite cut -x -f NG75,NGA75,LG75,LGA75 $^ >$@

################################################################################
# GraphViz

# Extract the largest component.
%.comp1.gv: %.gv
	ccomps -z -X'#0' $< >$@ || true

# Label the edges with edge weight.
%.label.gv: %.gv
	gvpr -c 'E { label = n }' $< >$@

# Filter a graph by edge weight.
%.n5.gv: %.gv
	gvpr 'E[n >= 5]' $< >$@

# Filter a graph by edge weight.
%.n10.gv: %.gv
	gvpr 'E[n >= 10]' $< >$@

# Filter a graph by edge weight.
%.n20.gv: %.gv
	gvpr 'E[n >= 20]' $< >$@

# Filter a graph by edge weight.
%.n50.gv: %.gv
	gvpr 'E[n >= 50]' $< >$@

# Layout and render an undirected graph to PDF.
# Do not prevent overlapping vertices.
%.gv.squish.pdf: %.gv
	neato -Gsize=100,100 -Tpdf -o $@ $<

# Layout and render an undirected graph to PDF.
# Prevent overlapping vertices by scaling the layout.
%.gv.pdf: %.gv
	neato -Goverlap=scale -Gsize=100,100 -Tpdf -o $@ $<

# Layout and render an undirected graph to PNG.
%.gv.png: %.gv
	neato -Goverlap=scale -Tpng -o $@ $<

################################################################################
# RMarkdown reports

# Plot number of markers per barcode.
%.mxperbx.tsv.pdf: %.mxperbx.tsv
	Rscript -e 'rmarkdown::render("plot-mxperbx.rmd", "html_document", "$*.mxperbx.tsv.html", params = list(input_tsv="$<"))'

# Plot depth of coverage.
%.depth.tsv.pdf: %.depth.tsv
	Rscript -e 'rmarkdown::render("plot-depth.rmd", "html_document", "$*.depth.tsv.html", params = list(input_tsv="$<"))'

# Compare assembly metrics.
%.quast.html: %.quast.tsv
	Rscript -e 'rmarkdown::render("quast.rmd", "html_document", "$*.quast.html", params = list(input_tsv="$<", output_tsv="$*.quast.table.tsv"))'<|MERGE_RESOLUTION|>--- conflicted
+++ resolved
@@ -596,11 +596,7 @@
 	mlr --tsvlite filter '$$n >= $n' $< >$@
 
 # Separate barcodes into molecules.
-<<<<<<< HEAD
-mol_strategy=1
-=======
 mol_strategy=2
->>>>>>> 5b2b6cbb
 %.mol.tsv: %.tsv
 	$(time) $(python) $(bin)/physlr molecules -t$t --separation-strategy=$(mol_strategy) $< >$@
 
