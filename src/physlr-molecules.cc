--- conflicted
+++ resolved
@@ -374,12 +374,8 @@
 		{ "separation-strategy", required_argument, nullptr, 's' },
 		{ nullptr, 0, nullptr, 0 }
 	};
-<<<<<<< HEAD
-	for (int c; (c = getopt_long(argc, argv, "s:vt:", longopts, &optindex)) != -1;) {
-=======
 
 for (int c; (c = getopt_long(argc, argv, "s:vt:", longopts, &optindex)) != -1;) {
->>>>>>> 08f0acbb
 		switch (c) {
 		case 0:
 			break;
