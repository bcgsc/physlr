#include "tsl/robin_map.h"
#include "tsl/robin_set.h"
#include <algorithm>
#include <cassert>
#include <chrono>
#include <climits>
#include <cstdlib>
#include <cstring>
#include <fstream>
#include <functional>
#include <getopt.h>
#include <iomanip>
#include <iostream>
#include <iterator>
#include <limits>
#include <map>
#include <sstream>
#include <string>
#include <unordered_map>
#include <unordered_set>
#include <vector>

static std::chrono::time_point<std::chrono::steady_clock> t0; // NOLINT(cert-err58-cpp)

static inline void
assert_good(const std::ios& stream, const std::string& path)
{
	if (!stream.good()) {
		std::cerr << "error: " << strerror(errno) << ": " << path << '\n';
		exit(EXIT_FAILURE);
	}
}

static void
printErrorMsg(const std::string& progname, const std::string& msg)
{
	std::cerr << progname << ": " << msg
	          << "\nTry 'physlr-filter-barcodes --help' for more information.\n";
}

static void
printUsage(const std::string& progname)
{
	std::cout << "Usage:  " << progname
	          << "  -n n -N N [-s] [-o file] file...\n\n"
	             "  -s         silent; disable verbose output\n"
	             "  -o file    write output to file, default is stdout\n"
	             "  -n         minimum number of minimizers per barcode\n"
	             "  -N         maximum number of minimizers per barcode\n"
	             "  --help     display this help and exit\n"
	             "  file       space separated list of FASTQ files\n";
}

using Mx = uint64_t;
using Mxs = tsl::robin_set<Mx>;
using Bx = std::string;
using BxtoMxs = tsl::robin_map<Bx, Mxs>;
using MxtoCounts = tsl::robin_map<Mx, unsigned>;

static BxtoMxs
readMxs(std::istream& is, const std::string& ipath, bool silent)
{
	if (is.peek() == std::ifstream::traits_type::eof()) {
		std::cerr << "physlr-filterbarcodes: error: Empty input file: " << ipath << '\n';
		exit(EXIT_FAILURE);
	}
	BxtoMxs bxtomxs;
	Bx bx;
	std::string mx;
	std::string mx_line;
	while ((is >> bx) && (getline(is, mx_line))) {
		std::istringstream iss(mx_line);
		while (iss >> mx) {
			bxtomxs[bx].insert(strtoull(mx.c_str(), nullptr, 0));
		}
	}
	auto t = std::chrono::steady_clock::now();
	auto diff = std::chrono::duration_cast<std::chrono::milliseconds>(t - t0);
	if (!silent) {
		std::cerr << "Time at readMxs (ms): " << diff.count() << '\n';
	}
	return bxtomxs;
}

static void
writeMxs(BxtoMxs bxtomxs, std::ostream& os, const std::string& opath, bool silent)
{
	for (const auto& item : bxtomxs) {
		const auto& bx = item.first;
		const auto& mxs = item.second;
		os << bx;
		char sep = '\t';
		for (const auto& mx : mxs) {
			os << sep << mx;
			sep = ' ';
		}
		os << '\n';
		assert_good(os, opath);
	}
	auto t = std::chrono::steady_clock::now();
	auto diff = std::chrono::duration_cast<std::chrono::milliseconds>(t - t0);
	if (!silent) {
		std::cerr << "Time at writeMxs (ms): " << diff.count() << '\n';
	}
}

static MxtoCounts
countMxs(const BxtoMxs& bxtomxs, bool silent)
{
	MxtoCounts counts;
	for (const auto& item : bxtomxs) {
		const auto& mxs = item.second;
		for (const auto& mx : mxs) {
			if (counts.find(mx) == counts.end()) {
				counts[mx] = 1;
			} else {
				++counts[mx];
			}
		}
	}
	auto t = std::chrono::steady_clock::now();
	auto diff = std::chrono::duration_cast<std::chrono::milliseconds>(t - t0);
	if (!silent) {
		std::cerr << "Time at countMxs (ms): " << diff.count() << '\n';
	}
	return counts;
}

<<<<<<< HEAD
static void removeSingletonMxs(BxtoMxs& bxtomxs, bool silent) {
	MxtoCounts counts = countMxs(bxtomxs, silent); 
=======
static void
removeSingletonMxs(BxtoMxs& bxtomxs, bool silent)
{
	MxtoCounts counts = countMxs(bxtomxs, silent);
	std::cerr << "Counted " << counts.size() << " minimizers." << '\n';
>>>>>>> 87a7665e
	Mxs uniqueMxs;
	uint64_t singletons = 0;
	tsl::robin_map<Mx, bool> counted;
	for (const auto& item : bxtomxs) {
		Mxs not_singletons;
		not_singletons.reserve(item.second.size());
		for (const auto& mx : item.second) {
			if (counts[mx] >= 2) {
				not_singletons.insert(mx);
			} else {
				++singletons;
			}
		}
		uniqueMxs.insert(item.second.begin(), item.second.end()); // need to do before removing!
		bxtomxs[item.first] = std::move(not_singletons);
	}
	auto t = std::chrono::steady_clock::now();
	auto diff = std::chrono::duration_cast<std::chrono::milliseconds>(t - t0);
	if (!silent) {
		std::cerr << "Time at removeSingletonMxs (ms): " << diff.count() << '\n';
		std::cerr << "Removed " << singletons << " minimizers that occur once of "
		          << uniqueMxs.size() << " (" << std::setprecision(1) << std::fixed
		          << 100.0 * singletons / uniqueMxs.size() << "%)\n";
	}
}

static void
physlr_filterbarcodes(
    std::istream& is,
    const std::string& ipath,
    std::ostream& os,
    const std::string& opath,
    const size_t n,
    const size_t N,
    bool silent)
{
	if (is.peek() == std::ifstream::traits_type::eof()) {
		std::cerr << "physlr-filterbarcodes: error: Empty input file: " << ipath << '\n';
		exit(EXIT_FAILURE);
	}
	BxtoMxs bxtomxs = readMxs(is, ipath, silent);
	unsigned initial_size = bxtomxs.size();
	removeSingletonMxs(bxtomxs, silent);
	unsigned too_few = 0, too_many = 0;
	std::cerr << "There are " << initial_size << " barcodes." << '\n';
	for (auto it = bxtomxs.begin(); it != bxtomxs.end();) {
		auto& mxs = it->second;
		if (mxs.size() < n) {
			++too_few;
			it = bxtomxs.erase(it);
		} else if (mxs.size() >= N) {
			++too_many;
			it = bxtomxs.erase(it);
		} else {
			++it;
		}
	}
	auto t = std::chrono::steady_clock::now();
	auto diff = std::chrono::duration_cast<std::chrono::milliseconds>(t - t0);
	if (!silent) {
		std::cerr << "Time at filterbarcodes (ms): " << diff.count() << '\n';
		std::cerr << "Discarded " << too_few << " barcodes with too few minimizers of "
		          << initial_size << " (" << std::setprecision(1) << std::fixed
		          << 100.0 * too_few / initial_size << "%)\n";
		std::cerr << "Discarded " << too_many << " barcodes with too many minimizers of "
		          << initial_size << " (" << std::setprecision(1) << std::fixed
		          << 100.0 * too_many / initial_size << "%)\n";
		std::cerr << "Wrote " << initial_size - too_few - too_many << " barcodes\n";
	}
	writeMxs(bxtomxs, os, opath, silent);
}

int
main(int argc, char* argv[])
{
	t0 = std::chrono::steady_clock::now();
	auto progname = "physlr-filterbarcodes";
	int c;
	int optindex = 0;
	static int help = 0;
	unsigned n = 0;
	unsigned N = 0;
	bool silent = false;
	bool failed = false;
	bool n_set = false;
	bool N_set = false;
	char* end = nullptr;
	std::string outfile("/dev/stdout");
	static const struct option longopts[] = { { "help", no_argument, &help, 1 },
		                                      { nullptr, 0, nullptr, 0 } };
	while ((c = getopt_long(argc, argv, "o:s:n:N:", longopts, &optindex)) != -1) {
		switch (c) {
		case 0:
			break;
		case 'o':
			outfile.assign(optarg);
			break;
		case 's':
			silent = true;
			break;
		case 'n':
			n_set = true;
			n = strtoul(optarg, &end, 10);
			break;
		case 'N':
			N_set = true;
			N = strtoul(optarg, &end, 10);
			break;
		default:
			exit(EXIT_FAILURE);
		}
	}
	std::vector<std::string> infiles(&argv[optind], &argv[argc]);
	if (argc < 2) {
		printUsage(progname);
		exit(EXIT_FAILURE);
	}
	if (help != 0) {
		printUsage(progname);
		exit(EXIT_SUCCESS);
	}
	if (!n_set) {
		n = 1;
	}
	if (!N_set) {
		N = INT_MAX;
	}
	if (n == 0) {
		printErrorMsg(progname, "option has incorrect argument -- 'n'");
		failed = true;
	}
	if (N == 0) {
		printErrorMsg(progname, "option has incorrect argument -- 'N'");
		failed = true;
	}
	if (infiles.empty()) {
		printErrorMsg(progname, "missing file operand");
		failed = true;
	}
	if (failed) {
		exit(EXIT_FAILURE);
	}
	std::ofstream ofs(outfile);
	assert_good(ofs, outfile);
	for (auto& infile : infiles) {
		if (infile == "-") {
			infile = "/dev/stdin";
		}
		std::ifstream ifs(infile);
		assert_good(ifs, infile);
		physlr_filterbarcodes(ifs, infile, ofs, outfile, n, N, silent);
	}
	ofs.flush();
	assert_good(ofs, outfile);
	return 0;
}<|MERGE_RESOLUTION|>--- conflicted
+++ resolved
@@ -126,16 +126,11 @@
 	return counts;
 }
 
-<<<<<<< HEAD
-static void removeSingletonMxs(BxtoMxs& bxtomxs, bool silent) {
-	MxtoCounts counts = countMxs(bxtomxs, silent); 
-=======
 static void
 removeSingletonMxs(BxtoMxs& bxtomxs, bool silent)
 {
 	MxtoCounts counts = countMxs(bxtomxs, silent);
 	std::cerr << "Counted " << counts.size() << " minimizers." << '\n';
->>>>>>> 87a7665e
 	Mxs uniqueMxs;
 	uint64_t singletons = 0;
 	tsl::robin_map<Mx, bool> counted;
