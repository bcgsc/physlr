--- conflicted
+++ resolved
@@ -189,15 +189,10 @@
 	@echo "	maximum_barcode_multiplicity	maximum number of minimizers per barcode [5000]."
 	@echo "	mol_strategy			molecule separation strategy [distributed]. Available options are bc, bc+k3, distributed, ext."
 	@echo "					bc (biconnected componenets) is the least conservative and is only suitable for datasets with low barcode multiplicity."
-<<<<<<< HEAD
-	@echo "					bc+k3 (biconnected componenets + k-3 cliques) is most conservative and requires more time."
-	@echo "					distributed is a modified version of bc+k3 that is faster but less conservative."
-	@echo "					iterative does 3 rounds of molecule separation being (1)distributed+sqcosbin, (2)sqcosbin, and (3)sqcosbin (with different thresholds)"
-=======
 	@echo "					bc+k3 (biconnected componenets + k-3 cliques) is more conservative than bc and requires more time."
 	@echo "					distributed is a modified version of bc+k3 that is faster than bc+k3 but may be more (or even less) conservative."
 	@echo "					ext (extensive) mixes distributed with a modified version of sqcos (cosine similarity of squared adjacency matrix) which makes it more conservative."
->>>>>>> 33261562
+	@echo "					iterative does 3 rounds of molecule separation being (1)distributed+sqcosbin, (2)sqcosbin, and (3)sqcosbin (with different thresholds)"
 	@echo "	bloom_filter_size		size of bloom filter [10000000000] (10G)."
 	@echo "	arcs		Use ARCS to augment scaffolds (only compatible with ARCS v1.1.1) [false]."
 	@echo ""
@@ -999,13 +994,13 @@
 %.overlap.m$m.k3.mol.backbone.map.$(draft).n10.bed: %.overlap.m$m.k3.mol.backbone.path %.tsv $(draft).k$k-w$w.physlr.tsv
 	$(time) $(python) $(bin)/physlr map -V$V -n10 $^ >$@
 
-<<<<<<< HEAD
+
 # Map the draft assembly to the backbone graph and output BED (iterative molecule separation).
 %.overlap.m$m.iterative.mol.backbone.map.$(draft).n10.bed: %.overlap.m$m.iterative.mol.backbone.path %.tsv $(draft).k$k-w$w.physlr.tsv
-=======
+  $(time) $(python) $(bin)/physlr map -V$V -n10 $^ >$@
+
 # Map the draft assembly to the backbone graph and output BED (K3-cliques and sqcosbin).
 %.overlap.m$m.ext.mol.backbone.map.$(draft).n10.bed: %.overlap.m$m.ext.mol.backbone.path %.tsv $(draft).k$k-w$w.physlr.tsv
->>>>>>> 33261562
 	$(time) $(python) $(bin)/physlr map -V$V -n10 $^ >$@
 
 # Map the draft assembly to the Louvain backbone graph and output BED.
@@ -1020,13 +1015,12 @@
 %.overlap.m$m.k3.mol.backbone.map.$(ref).n10.bed: %.overlap.m$m.k3.mol.backbone.path %.tsv $(name)/$(ref).k$k-w$w.physlr.tsv
 	$(time) $(python) $(bin)/physlr map -V$V -n10 $^ >$@
 
-<<<<<<< HEAD
 # Map the reference assembly to the backbone graph and output BED (iterative molecule separation).
 %.overlap.m$m.iterative.mol.backbone.map.$(ref).n10.bed: %.overlap.m$m.iterative.mol.backbone.path %.tsv $(name)/$(ref).k$k-w$w.physlr.tsv
-=======
+	$(time) $(python) $(bin)/physlr map -V$V -n10 $^ >$@
+  
 # Map the reference assembly to the backbone graph and output BED (K3-cliques and sqcosbin).
 %.overlap.m$m.ext.mol.backbone.map.$(ref).n10.bed: %.overlap.m$m.ext.mol.backbone.path %.tsv $(name)/$(ref).k$k-w$w.physlr.tsv
->>>>>>> 33261562
 	$(time) $(python) $(bin)/physlr map -V$V -n10 $^ >$@
 
 # Map the reference assembly to the Louvain backbone graph and output BED.
@@ -1041,13 +1035,13 @@
 %.overlap.m$m.k3.mol.backbone.map-mkt.$(draft).n10.bed: %.overlap.m$m.k3.mol.backbone.path %.tsv $(draft).k$k-w$w.physlr.tsv
 	$(time) $(python) $(bin)/physlr map-mkt -V$V -n10 $^ >$@
 
-<<<<<<< HEAD
+
 # Map the draft assembly to the iterative mol-sep backbone graph using physlr map-mkt and output BED.
 %.overlap.m$m.iterative.mol.backbone.map-mkt.$(draft).n10.bed: %.overlap.m$m.iterative.mol.backbone.path %.tsv $(draft).k$k-w$w.physlr.tsv
-=======
+	$(time) $(python) $(bin)/physlr map-mkt -V$V -n10 $^ >$@
+  
 # Map the draft assembly to the `K3-cliques and sqcosbin` backbone graph using physlr map-mkt and output BED.
 %.overlap.m$m.ext.mol.backbone.map-mkt.$(draft).n10.bed: %.overlap.m$m.ext.mol.backbone.path %.tsv $(draft).k$k-w$w.physlr.tsv
->>>>>>> 33261562
 	$(time) $(python) $(bin)/physlr map-mkt -V$V -n10 $^ >$@
 
 # Map the draft assembly to the Louvain backbone graph using physlr map-mkt and output BED.
@@ -1141,15 +1135,15 @@
 %.k3.mol.tsv: %.tsv
 	$(time) $(python) $(bin)/physlr molecules -V$V -t$t --separation-strategy=bc+k3 $< >$@
 
-<<<<<<< HEAD
+
 # Separate barcodes into molecules using K3-clique community detection.
 %.iterative.mol.tsv: %.tsv
 	$(time) $(python) $(bin)/physlr molecules -V$V -t$t --separation-strategy=distributed+sqcosbin++sqcosbin++sqcosbin $< >$@
-=======
+
 # Separate barcodes into molecules using K3-clique and sqcosbin community detection.
 %.ext.mol.tsv: %.tsv
 	$(time) $(python) $(bin)/physlr molecules -V$V -t$t --separation-strategy=distributed+sqcosbin $< >$@
->>>>>>> 33261562
+
 
 # Separate barcodes into molecules using Louvain community detection.
 %.louvain.mol.tsv: %.tsv
