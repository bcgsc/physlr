#!/usr/bin/make -f
# Pipeline for the Physlr program
# Written by Shaun Jackman, Johnathan Wong, Amirhossein Afshinfard, Lauren Coombe, and Vladimir Nikolic

# Size of a k-mer.
k=40

# Number of k-mers in a minimizer window.
w=32

# Number of threads.
t=16

# Size of Bloom filter
bloom_filter_size=10000000000 #10GB

# Molecule separation stratergy
mol_strategy=distributed+sqcosbin

# Path to the Physlr project.
physlr_path=$(shell dirname $$(dirname $(realpath $(MAKEFILE_LIST))))

# Path to the Physlr executable.
bin=$(physlr_path)/bin

python_executable=pypy3

# Python interpreter.
python=env PYTHONPATH=$(physlr_path) $(python_executable)

# Name of the dataset.
ifneq ($(filter z11%, $(ref)),)
name=fish
else
ifneq ($(filter b73%, $(ref)),)
name=maize
else
name=$(ref)
endif
endif

# Minimum number of overlapping minimizers
m=90
ifdef protocol
ifeq ($(protocol), stlfr)
m=85
else ifeq ($(protocol), 10x)
m=92.5
endif
endif

# Minimum/Maximum barcode multiplicity
minimum_barcode_multiplicity=100
maximum_barcode_multiplicity=5000

# Minimum component size for backbones
min_component_size=50

# Round of molecule separation to start from
round=1

# Level of verbosity
# 0: silent
# 1: periodic messages
# 2: progress bar
# 3: verbose messages
V=1

# backbone-graph variables
prune_branches=10
prune_bridges=10

# Minimum size of 3rd largest branch of a node to be considered a junction
prune_junctions = 50

SHELL=bash -e -o pipefail
ifeq ($(shell zsh -e -o pipefail -c 'true' 2>/dev/null; echo $$?), 0)
# Set pipefail to ensure that all commands of a pipe succeed.
SHELL=zsh -e -o pipefail
# Report run time and memory usage with zsh.
export REPORTTIME=1
export TIMEFMT=time user=%U system=%S elapsed=%E cpu=%P memory=%M job=%J
endif

# Record run time and memory usage in a file using GNU time.
ifneq ($(shell command -v gtime),)
time=command gtime -v -o $@.time
else
time=command time -v -o $@.time
endif

# Compress in parallel.
ifneq ($(shell command -v pigz),)
gzip=pigz -p$t
zcat=pigz -p$t -cd
else
gzip=gzip
zcat=gunzip -c
endif

arcs=false

.DELETE_ON_ERROR:
.SECONDARY:

.PHONY: f1chr4 f1chr2R f1 fishchr25 fish physical-map scaffolds
all: f1chr4 f1chr2R f1 fishchr25 fish

$(lr).physlr.physical-map.path: $(lr).k$k-w$w.n$(minimum_barcode_multiplicity)-$(maximum_barcode_multiplicity).c2-x.physlr.overlap.m$m.mol.backbone.path
	ln -sf $< $@

$(lr).physlr.physical-map.$(ref).n10.paf.gz: $(lr).k$k-w$w.n$(minimum_barcode_multiplicity)-$(maximum_barcode_multiplicity).c2-x.physlr.overlap.m$m.mol.backbone.map-split.$(ref).n10.paf.gz
	ln -sf $< $@

$(draft).physlr.fa: $(lr).k$k-w$w.n$(minimum_barcode_multiplicity)-$(maximum_barcode_multiplicity).c2-x.physlr.overlap.m$m.mol.backbone.map-split.$(draft).n10.sort.best.bed.path.fa
	ln -sf $< $@

scaffolds:

ifndef draft
scaffolds: help
	@echo ""
	@echo "scaffolds rule requires the draft parameter to be set"
else ifndef lr
scaffolds: help
	@echo ""
	@echo "scaffolds rule requires the lr parameter to be set"
else
ifndef ref
scaffolds: \
	physical-map \
	$(draft).physlr.fa
else
scaffolds: \
	physical-map \
	$(draft).physlr.quast.tsv
endif
endif

physical-map:

ifndef lr
physical-map: help
	@echo ""
	@echo "physical-map rule requires the lr parameter to be set"
else
ifndef ref
physical-map: \
	$(lr).physlr.physical-map.path
else
physical-map: \
	$(lr).physlr.physical-map.path \
	$(lr).physlr.physical-map.$(ref).n10.paf.gz.pdf \
	$(lr).physlr.physical-map.$(ref).n10.qpos.chain.metrics.tsv
endif
endif

# Help
help:
	@echo "Usage: ./physlr-make [COMMAND] [OPTION=VALUE]..."
	@echo "    Commands:"
	@echo ""
	@echo "	physical-map		run physlr and generate a physical map with linked reads (10X or stLFR)."
	@echo "	scaffolds	        run physlr and scaffold an existing assembly with a physical map."
	@echo "	help                    display this help page."
	@echo "	version                 display the software version."
	@echo ""
	@echo "    Options:"
	@echo "	draft               draft name [draft]. File must have .fa extension."
	@echo "	ref                 reference name [ref]. File must have .fa extension. If provided, will generate Quast metrics and backbone visualization relative to reference."
	@echo "	lr                  read name [reads]. File must have .fq.gz extension."
	@echo "	t		    number of threads used [16]."
	@echo "	k		    size of k-mers [40]."
	@echo "	w		    window size to choose minimizers [32]."
	@echo "	V		    verbose level [1]."
	@echo " 		Level of verbosity:"
	@echo " 			0: silent."
	@echo " 			1: periodic messages."
	@echo " 			2: progress bar."
	@echo " 			3: verbose messages."
	@echo "	m 	% of edges to remove in the overlap graph [90]. Available options are [0-100]."
	@echo "	protocol		Available options are stlfr and 10x. Specify the protocol option to use the default m value for the respective linked read protocol."
	@echo "					stlfr: m=85."
	@echo "					10x: m=92.5."
	@echo "					Default values for stlfr and 10x were obtained by finding a value that worked well across multiple data sets."
	@echo "					Increasing this parameter would generate more conservative results."
	@echo "					NOTE: protocol option overrides 'm'."
	@echo "	min_component_size		minimum number of barcodes in a backbone [50]."
	@echo "	minimum_barcode_multiplicity	minimum number of minimizers per barcode [10]."
	@echo "	maximum_barcode_multiplicity	maximum number of minimizers per barcode [5000]."
<<<<<<< HEAD
	@echo "	mol_strategy			molecule separation strategy [distributed+sqcosbin++sqcosbin++sqcosbin]."
	@echo "					Available options are bc, bc+k3, distributed, or a mixture of them."
	@echo "					- bc (biconnected componenets) is the least conservative and is only suitable for datasets with low barcode multiplicity."
	@echo "					- k3 (k-3 cliques) is more conservative than bc and requires more time."
	@echo "					- k3bin is a faster version of k3."
	@echo "					- cos and sqcos (cosine similarity of (squared) adjacency matrix) is more conservative than bc and requires more time."
	@echo "					- cosbin and sqcosbin are faster versions of cos and sqcos."
	@echo "					- distributed is a modified version of bc+k3 that is faster than bc+k3 but may be more (or even less) conservative."
	@echo "					use + to mix strategies in a round and ++ to add multiple rounds"
	@echo "					(e.g. distributed+sqcosbin++sqcosbin runs distributed+sqcosbin in a round then sqcosbin on remaining junctions"
=======
	@echo "	mol_strategy			molecule separation strategy [distributed+sqcosbin]. Available options are bc, bc+k3, distributed, distributed+sqcosbin."
	@echo "					bc (biconnected componenets) is the least conservative and is only suitable for datasets with low barcode multiplicity."
	@echo "					bc+k3 (biconnected componenets + k-3 cliques) is more conservative than bc and requires more time."
	@echo "					distributed is a modified version of bc+k3 that is faster than bc+k3 but may be more (or even less) conservative."
	@echo "					distributed+sqcosbin mixes distributed with a modified version of sqcos (cosine similarity of squared adjacency matrix) which makes it more conservative."
>>>>>>> d07a1d67
	@echo "	bloom_filter_size		size of bloom filter [10000000000] (10G)."
	@echo "	arcs		Use ARCS to augment scaffolds (only compatible with ARCS v1.1.1) [false]."
	@echo ""
	@echo "Example: To generate a physical map using physlr with stLFR reads myreads.fq.gz, run:"
	@echo "	./physlr-make physical-map lr=myreads protocol=stlfr"
	@echo "Example: To generate a physical map using physlr with linked reads myreads.fq.gz and a specified m threshold, run:"
	@echo "	./physlr-make physical-map lr=myreads m=86"
	@echo "Example: To scaffold a draft assembly using physlr with 10X reads myreads.fq.gz and draft.fa, run:"
	@echo "	./physlr-make scaffolds lr=myreads protocol=10x draft=draft"
	@echo "To ensure that the pipeline runs correctly, make sure that the following tools are in your PATH: ntCard, ntHits, and Quast."

version:
	@echo "physlr v0.2.0"

################################################################################
# Test m=1 prune_branches=1 prune_bridges=1
test: \
	test.k1-w1.n1-2.c2-x.physlr.overlap.m1.mol.backbone.path

################################################################################
# Fly
# See https://support.10xgenomics.com/de-novo-assembly/datasets/2.1.0/fly
# and https://support.10xgenomics.com/de-novo-assembly/software/overview/latest/performance

# Assemble a physical map of fly chromosome 4.
# ref=fly lr=f1chr4 draft=f1.supernova.scaftigs n=50 minimizer_multiplicity=x
f1chr4: \
	f1chr4.k32-w32.n100-1000.physlr.mxperbx.tsv.pdf \
	f1chr4.k32-w32.n100-1000.physlr.depth.tsv.pdf \
	f1chr4.k32-w32.n100-1000.c2-x.physlr.overlap.n$n.mol.backbone.path.$(ref).molecule.bed.pdf \
	f1chr4.k32-w32.n100-1000.c2-x.physlr.overlap.n$n.mol.backbone.map.$(ref).n10.paf.gz.pdf \
	f1chr4.k32-w32.n100-1000.c2-x.physlr.overlap.n$n.mol.backbone.map.$(draft).n10.sort.best.bed.pdf \
	f1chr4.k32-w32.n100-1000.c2-x.physlr.overlap.n$n.mol.backbone.map.$(draft).n10.sort.best.bed.path.$(ref).minidot.pdf \
	f1chr4.k32-w32.n100-1000.c2-x.physlr.overlap.n$n.mol.backbone.label.gv.pdf \
	f1chr4.k32-w32.n100-1000.c2-x.physlr.overlap.n$n.mol.backbone.map.$(ref).n10.ann.gv.squish.pdf \
	f1chr4.k32-w32.n100-1000.c2-x.physlr.overlap.n$n.mol.backbone.map.$(ref).n10.qpos.chain.metrics.tsv \

# Assemble a physical map of fly chromosome 2R.
# ref=fly lr=f1chr2R draft=f1.supernova.scaftigs n=50 minimizer_multiplicity=x
f1chr2R: \
	f1chr2R.k32-w32.n100-1000.physlr.mxperbx.tsv.pdf \
	f1chr2R.k32-w32.n100-1000.physlr.depth.tsv.pdf \
	f1chr2R.k32-w32.n100-1000.c2-x.physlr.overlap.n$n.mol.backbone.path.$(ref).molecule.bed.pdf \
	f1chr2R.k32-w32.n100-1000.c2-x.physlr.overlap.n$n.mol.backbone.map.$(ref).n10.paf.gz.pdf \
	f1chr2R.k32-w32.n100-1000.c2-x.physlr.overlap.n$n.mol.backbone.map.$(draft).n10.sort.best.bed.pdf \
	f1chr2R.k32-w32.n100-1000.c2-x.physlr.overlap.n$n.mol.backbone.map.$(draft).n10.sort.best.bed.path.$(ref).minidot.pdf \
	f1chr2R.k32-w32.n100-1000.c2-x.physlr.overlap.n$n.mol.backbone.label.gv.pdf \
	f1chr2R.k32-w32.n100-1000.c2-x.physlr.overlap.n$n.mol.backbone.map.$(ref).n10.ann.gv.squish.pdf \
	f1chr2R.k32-w32.n100-1000.c2-x.physlr.overlap.n$n.mol.backbone.map.$(ref).n10.qpos.chain.metrics.tsv \

# Assemble a physical map of the fly genome.
# ref=fly lr=f1 draft=f1.supernova.scaftigs n=25 minimizer_multiplicity=x
f1: \
	f1.k32-w32.n100-1000.physlr.mxperbx.tsv.pdf \
	f1.k32-w32.n100-1000.physlr.depth.tsv.pdf \
	f1.k32-w32.n100-1000.c2-x.physlr.overlap.n$n.mol.backbone.path.$(ref).molecule.bed.pdf \
	f1.k32-w32.n100-1000.c2-x.physlr.overlap.n$n.mol.backbone.map.$(ref).n10.paf.gz.pdf \
	f1.k32-w32.n100-1000.c2-x.physlr.overlap.n$n.mol.backbone.map.$(draft).n10.sort.best.bed.pdf \
	f1.k32-w32.n100-1000.c2-x.physlr.overlap.n$n.mol.backbone.map.$(draft).n10.sort.best.bed.path.$(ref).minidot.pdf \
	f1.k32-w32.n100-1000.c2-x.physlr.overlap.n$n.mol.backbone.map.$(draft).n10.sort.best.bed.path.quast.tsv \
	f1.k32-w32.n100-1000.c2-x.physlr.overlap.n$n.mol.backbone.map-mkt.$(draft).n10.sort.best.bed.path.quast.tsv \
	f1.k32-w32.n100-1000.c2-x.physlr.overlap.n$n.mol.backbone.label.gv.pdf \
	f1.k32-w32.n100-1000.c2-x.physlr.overlap.n$n.mol.backbone.map.$(ref).n10.ann.gv.squish.pdf \
	f1.k32-w32.n100-1000.c2-x.physlr.overlap.n$n.mol.backbone.map.$(ref).n10.qpos.chain.metrics.tsv \

# Scaffold the ABySS assembly of the fly genome.
# ref=fly lr=f1 draft=f1.abyss n=25 minimizer_multiplicity=x
f1-abyss: \
	f1.k32-w32.n100-1000.c2-x.physlr.overlap.n$n.mol.backbone.map.$(draft).n10.sort.best.bed.pdf \
	f1.k32-w32.n100-1000.c2-x.physlr.overlap.n$n.mol.backbone.map.$(draft).n10.sort.best.bed.path.$(ref).minidot.pdf \
	f1.k32-w32.n100-1000.c2-x.physlr.overlap.n$n.mol.backbone.map.$(draft).n10.sort.best.bed.path.quast.tsv \
	f1.k32-w32.n100-1000.c2-x.physlr.overlap.n$n.mol.backbone.map-mkt.$(draft).n10.sort.best.bed.path.quast.tsv

# Aggregate QUAST metrics.
f1.quast.tsv: \
		f1.abyss.quast.tsv \
		f1.abyss.scaftigs.quast.tsv \
		f1.supernova.quast.tsv \
		f1.supernova.scaftigs.quast.tsv \
		f1.k32-w32.n100-1000.c2-x.physlr.overlap.n25.mol.backbone.map.f1.abyss.n10.sort.best.bed.path.quast.tsv \
		f1.k32-w32.n100-1000.c2-x.physlr.overlap.n25.mol.backbone.map-mkt.f1.abyss.n10.sort.best.bed.path.quast.tsv \
		f1.k32-w32.n100-1000.c2-x.physlr.overlap.n25.mol.backbone.map.f1.supernova.scaftigs.n10.sort.best.bed.path.quast.tsv \
		f1.k32-w32.n100-1000.c2-x.physlr.overlap.n25.mol.backbone.map-mkt.f1.supernova.scaftigs.n10.sort.best.bed.path.quast.tsv
	mlr --tsvlite cut -x -f NG75,NGA75,LG75,LGA75 $^ >$@

# Download the fly genome from Ensembl.
fly/fly.ensembl.fa:
	mkdir -p $(@D)
	curl ftp://ftp.ensembl.org/pub/release-98/fasta/drosophila_melanogaster/dna/Drosophila_melanogaster.BDGP6.22.dna.toplevel.fa.gz | seqtk seq >$@

# Filter out the unplaced contigs from the fly genome.
fly/fly.ensembl.chr.fa: fly/fly.ensembl.fa
	paste - - <$< | sed 's/mitochondrion_genome/MT/' | egrep '^>(2L|2R|3L|3R|4|X|Y|MT) ' | tr '\t' '\n' >$@

# Download the fly gene annotation from Ensembl.
fly/fly.ensembl.gff:
	mkdir -p $(@D)
	curl ftp://ftp.ensembl.org/pub/release-98/gff3/drosophila_melanogaster/Drosophila_melanogaster.BDGP6.22.98.chr.gff3.gz | $(zcat) >$@

# Download fly chr4 from Ensembl.
fly/flychr4.fa:
	mkdir -p $(@D)
	curl ftp://ftp.ensembl.org/pub/release-98/fasta/drosophila_melanogaster/dna/Drosophila_melanogaster.BDGP6.22.dna.chromosome.4.fa.gz | seqtk seq >$@

# Download the fly genome from NCBI.
fly/fly.ncbi.fa:
	mkdir -p $(@D)
	curl ftp://ftp.ncbi.nlm.nih.gov/genomes/all/GCF/000/001/215/GCF_000001215.4_Release_6_plus_ISO1_MT/GCF_000001215.4_Release_6_plus_ISO1_MT_genomic.fna.gz | seqtk seq >$@

# Filter out the unplaced contigs from the fly genome.
fly/fly.ncbi.chr.fa: fly/fly.ncbi.fa
	paste - - <$< | grep -v NW_ | tr '\t' '\n' >$@

# Download the fly annotation from NCBI.
fly/fly.ncbi.gff:
	mkdir -p $(@D)
	curl ftp://ftp.ncbi.nlm.nih.gov/genomes/all/GCF/000/001/215/GCF_000001215.4_Release_6_plus_ISO1_MT/GCF_000001215.4_Release_6_plus_ISO1_MT_genomic.gff.gz | $(zcat) >$@

# Symlink the reference genome.
fly/fly.fa: fly/fly.ncbi.chr.fa
	ln -s $(<F) $@

# Download the Supernova assembly of the linked reads from 10x Genomics.
f1.supernova.fa:
	curl http://cf.10xgenomics.com/samples/assembly/2.1.0/fly/fly_pseudohap.fasta.gz | $(zcat) >$@

# Extract the chr4 scaffold from the Supernova assembly.
f1chr4.supernova.fa: f1.supernova.fa
	samtools faidx $< 49 | seqtk seq >$@

# Download the fly linked reads from 10x Genomics.
fly/f1.tar:
	mkdir -p $(@D)
	curl -o $@ http://s3-us-west-2.amazonaws.com/10x.files/samples/assembly/2.1.0/fly/fly_fastqs.tar

# Extract the tar file of fly FASTQ reads.
fly/f1.fq.gz: fly/f1.tar
	tar --wildcards -Oxf fly/f1.tar 'fly/H3C7LDMXX/read-RA*.fastq.gz' >$@

# Symlink the fly reads.
f1.fq.gz: fly/f1.bx.trimadap.fq.gz
	ln -s $< $@

# Download the fly linked reads from 10x Genomics.
# Extract the reads that map to chromosome 4.
%.chr4.sortbxn.bam: %.sortbxn.bam
	samtools view -h $< | awk '/^@/ || $$3 == "NC_004353.4"' | samtools view -@$t -o $@

# Symlink the chromosome 4 reads.
f1chr4.fq.gz: fly/fly.f1.chr4.sortbxn.dropse.fq.gz
	ln -sf $< $@

# Extract the reads that map to chromosome 2R.
%.chr2R.sortbxn.bam: %.sortbxn.bam
	samtools view -h $< | awk '/^@/ || $$3 == "NT_033778.4"' | samtools view -@$t -o $@

# Symlink the chromosome 2R reads.
f1chr2R.fq.gz: fly/fly.f1.chr2R.sortbxn.dropse.fq.gz
	ln -sf $< $@

# Symlink the subsampled chromosome 2R reads.
f1chr2R-bx%.fq.gz: fly/fly.f1.chr2R.sortbxn.dropse.bx%.fq.gz
	ln -sf $< $@

################################################################################
# Zebrafish
# See https://support.10xgenomics.com/de-novo-assembly/datasets/2.1.0/fish
# and https://support.10xgenomics.com/de-novo-assembly/software/overview/latest/performance

# Assemble a physical map of fish.
# ref=z11 lr=fish draft=fish.supernova n=40 min_component_size=200 minimizer_multiplicity=x
fish: \
	fish.k32-w32.n100-2000.c2-x.physlr.overlap.n$n.k3.mol.backbone.path.z11.molecule.bed.pdf \
	fish.k32-w32.n100-2000.c2-x.physlr.overlap.n$n.k3.mol.backbone.map.z11.n10.paf.gz.pdf \
	fish.k32-w32.n100-2000.c2-x.physlr.overlap.n$n.k3.mol.backbone.map.fish.supernova.n10.sort.best.bed.pdf \
	fish.k32-w32.n100-2000.c2-x.physlr.overlap.n$n.k3.mol.backbone.map.fish.supernova.n10.sort.best.bed.path.z11.minidot.pdf \
	fish.k32-w32.n100-2000.c2-x.physlr.overlap.n$n.k3.mol.backbone.map.fish.supernova.n10.sort.best.bed.path.quast.tsv \
	fish.k32-w32.n100-2000.c2-x.physlr.overlap.n$n.k3.mol.backbone.map-mkt.fish.supernova.n10.sort.best.bed.path.quast.tsv \
	fish.k32-w32.n100-2000.c2-x.physlr.overlap.n$n.k3.mol.backbone.map.z11.n10.ann.gv.squish.pdf \
	fish.k32-w32.n100-2000.c2-x.physlr.overlap.n$n.k3.mol.backbone.map.z11.n10.qpos.chain.metrics.tsv \

# Aggregate QUAST metrics.
fish.quast.tsv: \
		fish.supernova.scaftigs.quast.tsv \
		fish.supernova.quast.tsv \
		fish.k32-w32.n100-2000.c2-x.physlr.overlap.n40.k3.mol.backbone.map.fish.supernova.n10.sort.best.bed.path.quast.tsv \
		fish.k32-w32.n100-2000.c2-x.physlr.overlap.n40.k3.mol.backbone.map-mkt.fish.supernova.n10.sort.best.bed.path.quast.tsv
	mlr --tsvlite cut -x -f NG75,NGA75,LG75,LGA75 $^ >$@

# Assemble a physical map of fish chromosome 25.
# ref=z11chr25 lr=fishchr25 draft=fish.supernova.chr25 n=50 minimizer_multiplicity=x
fishchr25: \
	fishchr25.k32-w32.n100-2000.c2-x.physlr.overlap.n$n.mol.backbone.label.gv.pdf \
	fishchr25.k32-w32.n100-2000.c2-x.physlr.overlap.n$n.mol.backbone.path.z11chr25.molecule.bed.pdf \
	fishchr25.k32-w32.n100-2000.c2-x.physlr.overlap.n$n.mol.backbone.map.z11chr25.n10.paf.gz.pdf \
	fishchr25.k32-w32.n100-2000.c2-x.physlr.overlap.n$n.mol.backbone.map.fish.supernova.chr25.n10.sort.best.bed.pdf \
	fishchr25.k32-w32.n100-2000.c2-x.physlr.overlap.n$n.mol.backbone.map.fish.supernova.chr25.n10.sort.best.bed.path.z11chr25.minidot.pdf \
	fishchr25.k32-w32.n100-2000.c2-x.physlr.overlap.n$n.mol.backbone.map.fish.supernova.chr25.n10.sort.best.bed.path.quast.tsv \
	fishchr25.k32-w32.n100-2000.c2-x.physlr.overlap.n$n.mol.backbone.map.z11chr25.n10.ann.gv.squish.pdf \
	fishchr25.k32-w32.n100-2000.c2-x.physlr.overlap.n$n.mol.backbone.map.z11chr25.n10.qpos.chain.metrics.tsv \

# Download the zebrafish genome from NCBI.
fish/z11.ncbi.fa:
	mkdir -p $(@D)
	curl ftp://ftp.ncbi.nlm.nih.gov/genomes/all/GCF/000/002/035/GCF_000002035.6_GRCz11/GCF_000002035.6_GRCz11_genomic.fna.gz | seqtk seq >$@

# Download the zebrafish genome from Ensembl.
fish/z11.all.fa:
	mkdir -p $(@D)
	curl ftp://ftp.ensembl.org/pub/release-95/fasta/danio_rerio/dna/Danio_rerio.GRCz11.dna.primary_assembly.fa.gz | seqtk seq >$@

# Filter out the unplaced contigs from the reference genome.
fish/z11.fa: fish/z11.all.fa
	paste - - <$< | grep -v scaffold | gsort -V | tr '\t' '\n' >$@

# Extract chromosome 25 from the fish z11 reference genome.
fish/z11chr25.fa: fish/z11.fa
	samtools faidx -n999999999 $< 25 >$@

# Download the Supernova assembly of the linked reads from 10x Genomics.
fish.supernova.fa:
	curl http://cf.10xgenomics.com/samples/assembly/2.1.0/fish/fish_pseudohap.fasta.gz | seqtk seq >$@

# Extract chromosome 25 from the Supernova fish assembly.
fish.supernova.chr25.fa: fish.supernova.z11.chr25.sam.fa
	ln -s $< $@

# Download the fish linked reads from 10x Genomics.
fish/fish.tar:
	mkdir -p $(@D)
	curl -o $@ http://s3-us-west-2.amazonaws.com/10x.files/samples/assembly/2.1.0/fish/fish_fastqs.tar

# Extract the tar file of fish FASTQ reads.
fish/fish.fq.gz: fish/fish.tar
	tar --wildcards -Oxf fish/fish.tar 'fish/H3*/read-RA*.fastq.gz' >$@

# Symlink the fly reads.
fish.fq.gz: fish/fish.bx.trimadap.fq.gz
	ln -s $< $@

# Extract the reads that map to chromosome 25.
%.chr25.sortbxn.bam: %.sortbxn.bam
	samtools view -h $< | awk '/^@/ || $$3 == "25"' | samtools view -@$t -o $@

# Symlink the chromosome 25 reads.
fishchr25.fq.gz: fish/z11.fish.chr25.sortbxn.dropse.fq.gz
	ln -sf $< $@

################################################################################
# Maize (Zea mays)
# See https://support.10xgenomics.com/de-novo-assembly/datasets/2.1.0/maize
# and https://support.10xgenomics.com/de-novo-assembly/software/overview/latest/performance

# Assemble a physical map of maize.
# ref=b73 lr=maize draft=maize.supernova n=50 min_component_size=200 minimizer_multiplicity=x
maize: \
	maize.k32-w32.n100-5000.physlr.mxperbx.tsv.pdf \
	maize.k32-w32.n100-5000.physlr.depth.tsv.pdf \
	maize.k32-w32.n100-5000.c2-x.physlr.overlap.n$n.k3.mol.backbone.map.b73.n10.paf.gz.pdf \
	maize.k32-w32.n100-5000.c2-x.physlr.overlap.n$n.k3.mol.backbone.map.maize.supernova.n10.sort.best.bed.pdf \
	maize.k32-w32.n100-5000.c2-x.physlr.overlap.n$n.k3.mol.backbone.map.maize.supernova.n10.sort.best.bed.path.b73.minidot.pdf \
	maize.k32-w32.n100-5000.c2-x.physlr.overlap.n$n.k3.mol.backbone.map.maize.supernova.n10.sort.best.bed.path.quast.tsv \
	maize.k32-w32.n100-5000.c2-x.physlr.overlap.n$n.k3.mol.backbone.map-mkt.maize.supernova.n10.sort.best.bed.path.quast.tsv \
	maize.k32-w32.n100-5000.c2-x.physlr.overlap.n$n.k3.mol.backbone.map.b73.n10.ann.gv.squish.pdf \
	maize.k32-w32.n100-5000.c2-x.physlr.overlap.n$n.k3.mol.backbone.map.b73.n10.qpos.chain.metrics.tsv 

# Aggregate QUAST metrics.
maize.quast.tsv: \
		maize.supernova.scaftigs.quast.tsv \
		maize.supernova.quast.tsv \
		maize.k32-w32.n200-10000.c2-x.physlr.overlap.n50.k3.mol.backbone.map.maize.supernova.n10.sort.best.bed.path.quast.tsv \
		maize.k32-w32.n200-10000.c2-x.physlr.overlap.n50.k3.mol.backbone.map-mkt.maize.supernova.n10.sort.best.bed.path.quast.tsv
	mlr --tsvlite cut -x -f NG75,NGA75,LG75,LGA75 $^ >$@

# Download the maize genome from NCBI.
maize/b73.ncbi.fa:
	mkdir -p $(@D)
	curl ftp://ftp.ncbi.nlm.nih.gov/genomes/all/GCF/000/005/005/GCF_000005005.2_B73_RefGen_v4/ftp://ftp.ncbi.nlm.nih.gov/genomes/all/GCF/000/005/005/GCF_000005005.2_B73_RefGen_v4/GCF_000005005.2_B73_RefGen_v4_genomic.fna.gz | seqtk seq >$@

# Download the maize genome from Ensembl.
maize/b73.all.fa:
	mkdir -p $(@D)
	curl ftp://ftp.ensemblgenomes.org/pub/plants/release-43/fasta/zea_mays/dna/Zea_mays.B73_RefGen_v4.dna.toplevel.fa.gz | seqtk seq >$@

# Filter out the unplaced contigs from the reference genome.
maize/b73.fa: maize/b73.all.fa
	paste - - <$< | grep -v contig | gsort -V | tr '\t' '\n' >$@

# Download the Supernova assembly of the linked reads from 10x Genomics.
maize.supernova.fa:
	curl http://cf.10xgenomics.com/samples/assembly/2.1.0/maize/maize_pseudohap.fasta.gz | seqtk seq >$@

# Download the maize linked reads from 10x Genomics.
maize/maize.tar:
	mkdir -p $(@D)
	curl -o $@ http://s3-us-west-2.amazonaws.com/10x.files/samples/assembly/2.1.0/maize/maize_fastqs.tar

# Extract the tar file of maize FASTQ reads.
maize/maize.fq.gz: maize/maize.tar
	tar --wildcards -Oxf maize/maize.tar 'maize/H3*/read-RA*.fastq.gz' >$@

# Symlink the maize reads.
maize.fq.gz: maize/maize.bx.trimadap.fq.gz
	ln -s $< $@

################################################################################
# Human (HG004)

# Assemble a physical map of hg004.
# ref=grch38 lr=hg004 draft=hg004.supernova.scaftigs k=40 w=32 n=62 min_component_size=200 minimizer_multiplicity=x
hg004: \
	hg004.k40-w32.n100-5000.physlr.mxperbx.tsv.pdf \
	hg004.k40-w32.n100-5000.physlr.depth.tsv.pdf \
	hg004.k40-w32.n100-5000.c2-x.physlr.overlap.n62.k3.mol.backbone.map.grch38.n10.paf.gz.pdf \
	hg004.k40-w32.n100-5000.c2-x.physlr.overlap.n62.k3.mol.backbone.map.hg004.supernova.scaftigs.n10.sort.best.bed.path.quast.tsv \
	hg004.k40-w32.n100-5000.c2-x.physlr.overlap.n62.k3.mol.backbone.map.grch38.n10.ann.gv.squish.pdf \
	hg004.k40-w32.n100-5000.c2-x.physlr.overlap.n62.k3.mol.backbone.map-mkt.hg004.supernova.scaftigs.n10.sort.best.bed.pdf \
	hg004.k40-w32.n100-5000.c2-x.physlr.overlap.n62.k3.mol.backbone.map-mkt.hg004.supernova.scaftigs.n10.sort.best.bed.path.grch38.minidot.pdf \
	hg004.k40-w32.n100-5000.c2-x.physlr.overlap.n62.k3.mol.backbone.map-mkt.hg004.supernova.scaftigs.n10.sort.best.bed.path.quast.tsv \
	hg004.k40-w32.n100-5000.c2-x.physlr.overlap.n62.k3.mol.backbone.map.grch38.n10.qpos.chain.metrics.tsv 

# Scaffold the ABySS assembly with the physical map of hg004.
# ref=grch38 lr=hg004 draft=hg004.abyss k=40 w=32 n=62 min_component_size=200 minimizer_multiplicity=x
hg004-abyss: \
	hg004.k40-w32.n100-5000.c2-x.physlr.overlap.n62.k3.mol.backbone.map.hg004.abyss.n10.sort.best.bed.pdf \
	hg004.k40-w32.n100-5000.c2-x.physlr.overlap.n62.k3.mol.backbone.map.hg004.abyss.n10.sort.best.bed.path.grch38.minidot.pdf \
	hg004.k40-w32.n100-5000.c2-x.physlr.overlap.n62.k3.mol.backbone.map.hg004.abyss.n10.sort.best.bed.path.quast.tsv \
	hg004.k40-w32.n100-5000.c2-x.physlr.overlap.n62.k3.mol.backbone.map-mkt.hg004.abyss.n10.sort.best.bed.path.quast.tsv

# Download the human genome from NCBI.
grch38/grch38.all.fa:
	mkdir -p $(@D)
	curl ftp://ftp.ncbi.nlm.nih.gov/genomes/all/GCA/000/001/405/GCA_000001405.15_GRCh38/seqs_for_alignment_pipelines.ucsc_ids/GCA_000001405.15_GRCh38_no_alt_analysis_set.fna.gz \
		| seqtk seq >$@

# Filter out the unplaced contigs from the reference genome.
grch38/grch38.fa: grch38/grch38.all.fa
	paste - - <$< | egrep -v 'chrEBV|chrUn|random' | tr '\t' '\n' >$@

# Download coordinates of modeled centromeres and heterochromatin regions.
grch38/grch38.gap.tsv:
	mkdir -p $(@D)
	curl https://www.ncbi.nlm.nih.gov/projects/genome/assembly/grc/human/data/38/Modeled_regions_for_GRCh38.tsv \
		| sed 's/^#//' >$@

# Convert coordinates of centromeres and gaps to BED format.
grch38/grch38.gap.bed: grch38/grch38.gap.tsv grch38/grch38.fa.gap.bed
	(awk 'NR>1 { print "chr" $$2 "\t" $$3 "\t" $$4 "\t" $$1 }' $<; \
		awk '{ print $$1 "\t" $$2 "\t" $$3 "\tgap" NR }' grch38/grch38.fa.gap.bed) >$@

# Symlink the reads.
hg004.fq.gz: hg004.lrbasic.trimadap.fq.gz
	ln -s $< $@

# Aggregate QUAST metrics.
hg004.quast.tsv: \
		hg004.abyss.quast.tsv \
		hg004.supernova.quast.tsv \
		hg004.supernova.scaftigs.quast.tsv \
		hg004.k40-w32.n100-5000.c2-x.physlr.overlap.n62.k3.mol.backbone.map.hg004.abyss.n10.sort.best.bed.path.quast.tsv \
		hg004.k40-w32.n100-5000.c2-x.physlr.overlap.n62.k3.mol.backbone.map-mkt.hg004.abyss.n10.sort.best.bed.path.quast.tsv \
		hg004.k40-w32.n100-5000.c2-x.physlr.overlap.n62.k3.mol.backbone.map.hg004.supernova.scaftigs.n10.sort.best.bed.path.quast.tsv \
		hg004.k40-w32.n100-5000.c2-x.physlr.overlap.n62.k3.mol.backbone.map-mkt.hg004.supernova.scaftigs.n10.sort.best.bed.path.quast.tsv \
		hg004.k40-w32.n100-5000.c2-x.physlr.overlap.n62.k3.mol.backbone.map.hg004.supernova.n10.sort.best.bed.path.quast.tsv
	mlr --tsvlite cut -x -f NG75,NGA75,LG75,LGA75 $^ >$@

################################################################################
# Western redcedar (Thuja plicata)
# See https://github.com/sjackman/redcedar
# and https://github.com/sjackman/thesis/blob/master/redcedar.md

# Assemble a physical map of western redcedar.
# lr=redcedar draft=redcedar.abyss n=10 min_component_size=200 minimizer_multiplicity=x
redcedar: \
	redcedar.k32-w32.n100-5000.physlr.mxperbx.tsv.pdf \
	redcedar.k32-w32.n100-5000.physlr.depth.tsv.pdf \
	redcedar.k32-w32.n100-5000.c2-x.physlr.overlap.n$n.mol.backbone.path \
	redcedar.k32-w32.n100-5000.c2-x.physlr.overlap.n$n.mol.backbone.map.redcedar.abyss.n10.sort.best.bed.path.fa \
	redcedar.k32-w32.n100-5000.c2-x.physlr.overlap.n$n.mol.backbone.map.redcedar.abyss.n10.sort.best.bed.pdf

# Symlink the linked reads.
redcedar.fq.gz: redcedar.lrbasic.trimadap.fq.gz
	ln -s $< $@

################################################################################
# White spruce (Picea glauca genotype WS77111)

# Assemble a physical map of white spruce.
# lr=ws77111 draft=ws77111.abyss n=50 min_component_size=200 minimizer_multiplicity=x
ws77111: \
	ws77111.k32-w32.n100-5000.physlr.mxperbx.tsv.pdf \
	ws77111.k32-w32.n100-5000.physlr.depth.tsv.pdf \
	ws77111.k32-w32.n100-5000.c2-x.physlr.overlap.n$n.mol.backbone.path \
	ws77111.k32-w32.n100-5000.c2-x.physlr.overlap.n$n.mol.backbone.map.ws77111.abyss.n10.sort.best.bed.path.fa \
	ws77111.k32-w32.n100-5000.c2-x.physlr.overlap.n$n.mol.backbone.map.ws77111.abyss.n10.sort.best.bed.pdf

# Trim adapter sequences using trimadap.
ws77111.lrbasic.trimadap.fq.gz: path=/projects/spruceup/pglauca/WS77111/data/reads/DNA/fastq/chromium
ws77111.lrbasic.trimadap.fq.gz:
	( \
		seqtk mergepe $(path)/A64454_first.fastq.gz $(path)/A64454_second.fastq.gz; \
		seqtk mergepe $(path)/A64454-2_first.fastq.gz $(path)/A64454-2_second.fastq.gz; \
		seqtk mergepe $(path)/A64455_first.fastq.gz $(path)/A64455_second.fastq.gz; \
		seqtk mergepe $(path)/A64455-2_first.fastq.gz $(path)/A64455-2_second.fastq.gz; \
		seqtk mergepe $(path)/A64456_first.fastq.gz $(path)/A64456_second.fastq.gz; \
		seqtk mergepe $(path)/A64456-2_first.fastq.gz $(path)/A64456-2_second.fastq.gz; \
		seqtk mergepe $(path)/A64457_first.fastq.gz $(path)/A64457_second.fastq.gz; \
		seqtk mergepe $(path)/A64457-2_first.fastq.gz $(path)/A64457-2_second.fastq.gz \
	) | trimadap-mt -p$t -t1 - | sed 's/^X$$/N/' | $(gzip) >$@

# Symlink the linked reads.
ws77111.fq.gz: ws77111.lrbasic.trimadap.fq.gz
	ln -s $< $@

################################################################################
# Trimadap

# Trim adapter sequences using trimadap.
%.trimadap.fq.gz: %.fq.gz
	trimadap-mt -p$t -t1 $< | sed 's/^X$$/N/' | $(gzip) >$@

################################################################################
# BWA

# Index the target genome.
%.fa.bwt: %.fa
	bwa index $<

# Align linked reads to a target genome.
%.$(lr).sortn.bam: %.fa.bwt $(lr).fq.gz
	bwa mem -t$t -pC $*.fa $(lr).fq.gz | samtools view -@$t -F4 -o $@

# Align molecule-split linked reads to a target genome.
%.$(lr).n100-2000.overlap.m$m.split.sortn.bam: %.fa.bwt $(lr).n100-2000.physlr.overlap.m$m.split.fq.gz
	bwa mem -t$t -pC $*.fa $(lr).n100-2000.physlr.overlap.m$m.split.fq.gz | samtools view -@$t -F4 -o $@

################################################################################
# EMA

# Map linked reads to the draft genome using EMA.
# Filter out reads without barcodes.
%.$(lr).ema.sortn.bam: $(lr).fq.gz %.fa.bwt
	$(zcat) $< | paste - - - - - - - - | grep "BX:Z:" | tr '\t' '\n' \
	| $(time) ema align -t$t -r $*.fa -1 /dev/stdin | samtools view -@$t -h -F4 -o $@

################################################################################
# minimap2

# Align linked reads to a target genome.
%.$(lr).minimap2.sortn.bam: %.fa.bwt $(lr).fq.gz
	minimap2 -t$t -a -xsr -y $*.fa $(lr).fq.gz | samtools view -@$t -F4 -o $@

# Align a FASTA file to the reference genome and produce a PAF file.
%.$(ref).paf.gz: $(name)/$(ref).fa %.fa
	$(time) minimap2 -t$t -xasm10 $^ | $(gzip) >$@

# Align a FASTA file to the reference genome and produce a SAM file.
%.$(ref).sam.gz: $(name)/$(ref).fa %.fa
	$(time) minimap2 -t$t -xasm10 -a $^ | $(gzip) >$@

################################################################################
# Filter alignments

# Extract the sequences that map to chromosome 25.
%.chr25.paf.gz: %.paf.gz
	$(zcat) $< | awk '$$6 == "25"' | $(gzip) >$@

# Extract the sequences that map to chromosome 25.
%.chr25.sam.gz: %.sort.bam %.sort.bam.bai
	samtools view -h $< 25 | $(gzip) >$@

################################################################################
# miniasm

# Draw a dot plot of a PAF file.
# Skip alignments to non-chromosomal sequences.
%.minidot.pdf: %.paf.gz
	$(zcat) $< | grep -v NW_ | minidot /dev/stdin | ps2pdf - $@

################################################################################
# samtools

# Index a FASTA file.
%.fa.fai: %.fa
	samtools faidx $<

# Sort a SAM file by position.
%.sort.bam: %.sam.gz
	samtools sort -@$t -T$$(mktemp -u -t $(@F).XXXXXX) -o $@ $<

# Sort a BAM file by position.
%.sort.bam: %.sortn.bam
	samtools sort -@$t -T$$(mktemp -u -t $(@F).XXXXXX) -o $@ $<

# Sort a BAM file by BX tag and position.
%.sortbx.bam: %.sortn.bam
	samtools sort -@$t -tBX -T$$(mktemp -u -t $(@F).XXXXXX) -o $@ $<

# Sort a BAM file by BX tag and query name.
%.sortbxn.bam: %.sortn.bam
	samtools sort -@$t -tBX -n -T$$(mktemp -u -t $(@F).XXXXXX) -o $@ $<

# Index a BAM file.
%.bam.bai: %.bam
	samtools index -@$t $<

# Convert a BAM file to FASTQ.
%.sortbxn.fq.gz: %.sortbxn.bam
	samtools fastq -@$t -TBX $< | $(gzip) >$@

# Convert a SAM file to FASTA.
%.sam.fa: %.sam.gz
	samtools fasta -@$t -F0x904 $< >$@

################################################################################
# seqtk

# Drop single-end reads.
%.dropse.fq.gz: %.fq.gz
	seqtk dropse $< | $(gzip) >$@

# Merge paired-end reads.
%.pe.fq.gz: %.1.fq.gz %.2.fq.gz
	seqtk mergepe $^ | $(gzip) >$@

# Select the first read of the read pair.
%.1.fq.gz: %.fq.gz
	seqtk dropse $< | seqtk seq -1 | $(gzip) >$@

# Select the second read of the read pair.
%.2.fq.gz: %.fq.gz
	seqtk dropse $< | seqtk seq -2 | $(gzip) >$@

# Cut scaffolds at Ns to create scaftigs.
%.scaftigs.fa: %.fa
	seqtk cutN -n1 $< | tr :- _ | seqtk seq >$@

################################################################################
# EMA

# Download the barcode white list.
4M-with-alts-february-2016.txt:
	curl -o $@ https://raw.githubusercontent.com/10XGenomics/supernova/master/tenkit/lib/python/tenkit/barcodes/4M-with-alts-february-2016.txt

# Count barcodes.
%.ema-ncnt: %.fq.gz 4M-with-alts-february-2016.txt
	ema count -w 4M-with-alts-february-2016.txt -o $* $<

# Extract the barcode to BX:Z tag using ema preproc.
%.bx.fq.gz: %.fq.gz %.ema-ncnt
	$(zcat) $< | ema preproc -t$t -b -n1 -w 4M-with-alts-february-2016.txt -o $*.ema $*.ema-ncnt
	$(gzip) <$*.ema/ema-bin-000 >$@
	rm -rf $*.ema

# Align linked reads to the draft genome using EMA and sort by position.
%.$(lr).bx.ema.sort.bam: $(lr).bx.fq.gz %.fa.bwt
	$(time) ema align -t$t -r $*.fa -1 $< \
	| samtools view -@$t -u -F4 \
	| samtools sort -@$t -T$$(mktemp -u -t $@.XXXXXX) -o $@

################################################################################
# Tigmint
as=0.65
dist=50000
nm=5
mapq=1
minsize=2000

# Create molecule extents BED.
%.a$(as).d$(dist).n$(nm).q$(mapq).s$(minsize).molecule.bed: %.sortbx.bam
	tigmint-molecule -a$(as) -n$(nm) -q$(mapq) -d$(dist) -s$(minsize) -o $@ $<

# Create molecule extents TSV.
%.a$(as).d$(dist).n$(nm).q$(mapq).s$(minsize).molecule.tsv: %.sortbx.bam
	tigmint-molecule -a$(as) -n$(nm) -q$(mapq) -d$(dist) -s$(minsize) --tsv -o $@ $<

################################################################################
# ntHash

# Count k-mers using ntCard.
%.ntcard_k32.hist: %.fq.gz
	ntcard -t$t -c1000 -k 32,48,64,80,96,112,128 -p $*.ntcard $<

# Convert a .hist to a .histo file for GenomeScope.
%.histo: %.hist
	sed -n 's/^f//p' $< | tr '\t' ' ' >$@

# Count k-mers using ntCard.
%_k$k.histogram: %.fq.gz
	$(time) ntcard -t $t -k $k -o $@ $<

# Visualize ntCard histogram output.
%_k$k.histogram.pdf: %_k$k.histogram
	Rscript -e 'rmarkdown::render("$(physlr_path)/data/plothistogram.rmd", "html_document", "$*.bed.html", knit_root_dir="$(PWD)", output_dir="$(PWD)", params=list(input_histogram="$<"))'

# Generate repetitive k-mers using ntHits.
%_k$k.rep: %.fq.gz %_k$k.histogram %_k$k.histogram.pdf
ifeq (n,$(findstring n,$(firstword -$(MAKEFLAGS))))
	mode=$(python) $(bin)/physlr find-ntcard-mode $*_k$k.histogram
	repeat_threshold ?= expr mode * 3
else
	$(eval mode := $(shell $(python) $(bin)/physlr find-ntcard-mode $(lr)_k$k.histogram))
	$(eval repeat_threshold ?= $(shell (expr $(mode) \* 3 ) ))
endif
	@>&2 echo "The mode k-mer coverage is $(mode)."
	@>&2 echo "The repeat k-mer coverage is $(repeat_threshold)."
	$(time) nthits -t$t -k$k -c$(repeat_threshold) -p $* $<

################################################################################
# Unicycler

# Assembled paired-end reads.
%.unicycler.gfa: %.1.fq.gz %.2.fq.gz
	unicycler -t$t --mode bold -o $*.unicycler -1 $*.1.fq.gz -2 $*.2.fq.gz
	ln -s $*.unicycler/assembly.gfa $@

################################################################################
# Bandage

# Plot the assembly graph using Bandage.
%.gfa.png: %.gfa
	Bandage image $< $@

# Plot the assembly graph using Bandage.
%.gfa.svg: %.gfa
	Bandage image $< $@

################################################################################
# Physlr

# Generate soft link of reference fasta in a subdirectory
$(ref)/$(ref).fa: $(ref).fa
	mkdir -p $(ref)
	ln -sf $(PWD)/$(ref).fa $(PWD)/$(ref)/$(ref).fa

# Generate repetitive Bloom filter to select minimizers
%.k$k.bf: %_k$k.rep
	$(time) $(physlr_path)/src/physlr-makebf -t$t -k$k -b$(bloom_filter_size) -v -o $@ $<

# Extract the coordinates in BED format of gaps in a FASTA file.
%.fa.gap.bed: %.fa
	$(python) $(bin)/physlr fasta-gaps $< >$@

# Index a FASTA file.
%.k$k-w$w.physlr.tsv: %.fa $(lr).k$k.bf
	$(time) $(physlr_path)/src/physlr-indexlr -t$t -k$k -w$w -r $(lr).k$k.bf --pos -o $@ $<

# Index a compressed FASTQ file of linked reads.
%.k$k-w$w.physlr.tsv.gz: %.fq.gz %.k$k.bf
	$(zcat) $< | $(time) $(physlr_path)/src/physlr-indexlr -t$t -k$k -w$w -r $(lr).k$k.bf - | $(gzip) >$@

# Identify the overlapping minimizers of each pair of barcodes.
%.physlr.intersect.tsv: %.physlr.tsv
	$(python) $(bin)/physlr intersect $< >$@

# Filter barcodes by number of minimizers.
%.n100-1000.physlr.tsv.gz: %.physlr.tsv.gz
	$(zcat) $< | $(time) $(physlr_path)/src/physlr-filter-barcodes -n100 -N1000 - | $(gzip) >$@

# Filter barcodes by number of minimizers.
%.n100-2000.physlr.tsv.gz: %.physlr.tsv.gz
	$(zcat) $< | $(time) $(physlr_path)/src/physlr-filter-barcodes -n100 -N2000 - | $(gzip) >$@

# Filter barcodes by number of minimizers.
%.n100-5000.physlr.tsv.gz: %.physlr.tsv.gz
	$(zcat) $< | $(time) $(physlr_path)/src/physlr-filter-barcodes -n100 -N5000 - | $(gzip) >$@

# Filter barcodes by number of minimizers.
%.n100-10000.physlr.tsv.gz: %.physlr.tsv.gz
	$(zcat) $< | $(time) $(physlr_path)/src/physlr-filter-barcodes -n100 -N10000 - | $(gzip) >$@

# Filter barcodes by number of minimizers.
%.n$(minimum_barcode_multiplicity)-$(maximum_barcode_multiplicity).physlr.tsv.gz: %.physlr.tsv.gz
	$(zcat) $< | $(time) $(physlr_path)/src/physlr-filter-barcodes -n$(minimum_barcode_multiplicity) -N$(maximum_barcode_multiplicity) - | $(gzip) >$@

# Count the number of minimizers per barcode.
%.physlr.mxperbx.tsv: %.physlr.tsv.gz
	$(zcat) $< | awk 'BEGIN { print "Minimizers" } { print NF - 1 }' >$@

# Count the frequency of the minimizers.
%.physlr.depth.tsv: %.physlr.tsv.gz
	$(zcat) $< | $(time) $(python) $(bin)/physlr count-minimizers -V$V - >$@


#minimizer_multiplicity		maximum minimizer multiplicity [repetitive k-mer threshold based on ntCard]."
#					Specify x to use the Q3 + IQR of the minimizer multiplicity distribution."
#					Alternatively, you can specify an integer threshold of your choosing."
# Filter minimizers by their frequency.
%.c2-x.physlr.tsv: %.physlr.tsv.gz
ifeq ($(minimizer_multiplicity),x)
	$(zcat) $< | $(time) $(physlr_path)/src/physlr-filter-bxmx -o $@ -
else
ifeq (n,$(findstring n,$(firstword -$(MAKEFLAGS))))
ifndef minimizer_multiplicity
	mode=$(python) $(bin)/physlr find-ntcard-mode $(lr)_k$k.histogram
	minimizer_multiplicity ?= expr mode * 3
endif
else
ifndef minimizer_multiplicity
	$(eval mode := $(shell $(python) $(bin)/physlr find-ntcard-mode $(lr)_k$k.histogram))
	$(eval minimizer_multiplicity ?= $(shell (expr $(mode) \* 3 ) ))
	@>&2 echo "The minimizer multiplicity is $(minimizer_multiplicity)."
endif
endif
	$(zcat) $< | $(time) $(physlr_path)/src/physlr-filter-bxmx -C $(minimizer_multiplicity) -o $@ -
endif

# Determine overlaps and output the graph in TSV.
%.physlr.overlap.tsv: %.physlr.tsv
	$(time) $(physlr_path)/src/physlr-overlap -t$t -m10 $< >$@

# Determine the degree of each vertex.
%.deg.tsv: %.tsv
	$(python) $(bin)/physlr degree $< >$@

# Determine the maximum spanning tree.
%.mst.tsv: %.tsv
	$(python) $(bin)/physlr mst -V$V --prune-branches=$(prune_branches) --prune-bridges=$(prune_bridges) $< >$@

# Separate a graph into its biconnected components by removing its cut vertices.
%.bic.tsv: %.tsv
	$(python) $(bin)/physlr biconnected-components -V$V $< >$@

# Determine the bridge-removed graph from the overlap TSV.
%.bridge-removed.tsv: %.tsv
	$(time) $(python) $(bin)/physlr remove-bridges-graph --prune-branches=$(prune_branches) --prune-bridges=$(prune_bridges) -s0 -V$V $< >$@

# Report the junctions in a overlap/backbone graph TSV.
%.junctions.tsv: %.tsv
	$(time) $(python) $(bin)/physlr report-junctions-graph --prune-branches=$(prune_branches) --junction-depth=1 -s0 -V$V $< >$@

# Redo molecule separation on a list of junction-causing barcodes.
%.mol2.tsv: %.tsv
	$(time) $(python) $(bin)/physlr molecules -V$V -t$t --separation-strategy=bc --round=2 $^ >$@

# Redo molecule separation on a list of junction-causing barcodes.
%.mol2-bcs.tsv: %.tsv
	$(time) $(python) $(bin)/physlr molecules -V$V -t$t --separation-strategy=bc+cos+sqcos --round=2 $^ >$@

# Redo molecule separation on a list of junction-causing barcodes.
%.mol2-bkcs.tsv: %.tsv
	$(time) $(python) $(bin)/physlr molecules -V$V -t$t --separation-strategy=bc+k3+cos+sqcos --round=2 $^ >$@

# Determine the backbone graph from the overlap TSV.
%.backbone.tsv: %.tsv
	$(time) $(python) $(bin)/physlr backbone-graph --prune-branches=$(prune_branches) --prune-bridges=$(prune_bridges) --prune-junctions=$(prune_junctions) -s0 -V$V $< >$@

# Determine the corrected backbone graph from the overlap TSV.
min_path_size=200
%.s3.backbone.tsv: %.tsv
	$(time) $(python) $(bin)/physlr backbone-graph --prune-branches=$(prune_branches) --prune-bridges=$(prune_bridges) --prune-junctions=$(prune_junctions) -s3 --min-path-size=$(min_path_size) -V$V $< >$@

# Determine the backbone path of the backbone graph.
%.path: %.tsv
	$(time) $(python) $(bin)/physlr backbone --prune-branches=0 --prune-junctions=$(prune_junctions) -s0 -V$V $< >$@

# Cut chimeric paths to correct misassemblies.
%.backbone.depth.tsv: %.tsv %.backbone.path
	$(time) $(python) $(bin)/physlr cut-chimera -V$V -s3 --min-path-size=0 $^ -o $*.backbone.depth.tsv >$*.backbone.s3.path

# Cut chimeric paths to correct misassemblies.
%.s3.backbone.depth.tsv: %.tsv %.s3.backbone.path
	$(time) $(python) $(bin)/physlr cut-chimera -V$V -s3 --min-path-size=0 $^ -o $*.s3.backbone.depth.tsv >$*.s3.backbone.s3.path

# Flesh out the backbone path
%.backbone.fleshed.path: %.tsv %.backbone.path
	$(python) $(bin)/physlr flesh-backbone --min-component-size=$(min_component_size) -V$V $< $*.backbone.path >$@

# Split the minimizers to molecules
<<<<<<< HEAD
%.overlap.m$m.ext.mol.split.tsv: %.overlap.m$m.ext.mol.tsv %.tsv
	$(time) $(physlr_path)/src/physlr-split-minimizers -t$t $< $*.tsv >$@

# Split the minimizers to molecules
%.overlap.m$m.iterative.mol.split.tsv: %.overlap.m$m.iterative.mol.tsv %.tsv
=======
%.overlap.m$m.mol.split.tsv: %.overlap.m$m.mol.tsv %.tsv
>>>>>>> d07a1d67
	$(time) $(physlr_path)/src/physlr-split-minimizers -t$t $< $*.tsv >$@

# Split the reads into molecules
%.split.fq.gz: $(lr).fq.gz %.split.tsv $(lr).k$k-w$w.physlr.tsv
	$(zcat) $< | $(python) $(bin)/physlr split-reads-molecules $*.split.tsv -V$V \
		$(lr).k$k-w$w.physlr.tsv - | $(gzip) >$@

# Determine the minimum tiling graph of the backbone graph.
%.backbone.tiling.tsv: %.backbone.tsv
	$(python) $(bin)/physlr tiling-graph -V$V $< >$@

# Map the barcodes to the backbone graph and output BED.
%.backbone.map.$(lr).n100-2000.n10.bed: %.backbone.path $(lr).n100-2000.physlr.tsv
	$(time) $(python) $(bin)/physlr map -V$V -n10 $^ $(lr).n100-2000.physlr.tsv >$@

# Map the draft assembly to the backbone graph and output BED.
%.backbone.map.$(draft).n10.bed: %.backbone.path $(lr).k$k-w$w.n$(minimum_barcode_multiplicity)-$(maximum_barcode_multiplicity).c2-x.physlr.tsv $(draft).k$k-w$w.physlr.tsv
	$(time) $(python) $(bin)/physlr map -V$V -n10 $^ >$@

# Map the draft assembly to the backbone graph and output BED.
%.backbone.map-split.$(draft).n10.bed: %.backbone.path %.split.tsv $(draft).k$k-w$w.physlr.tsv
	$(time) $(python) $(bin)/physlr map --mx-type split --map-pos 10 -V$V -n10 $^ >$@

# Map the draft assembly to the backbone graph and output BED.
%.overlap.m$m.mol.backbone.map.$(draft).n10.bed: %.overlap.m$m.mol.backbone.path %.tsv $(draft).k$k-w$w.physlr.tsv
	$(time) $(python) $(bin)/physlr map -V$V -n10 $^ >$@

# Map the draft assembly to the backbone graph and output BED (K3-cliques).
%.overlap.m$m.k3.mol.backbone.map.$(draft).n10.bed: %.overlap.m$m.k3.mol.backbone.path %.tsv $(draft).k$k-w$w.physlr.tsv
	$(time) $(python) $(bin)/physlr map -V$V -n10 $^ >$@

# Map the draft assembly to the backbone graph and output BED (iterative molecule separation).
%.overlap.m$m.iterative.mol.backbone.map.$(draft).n10.bed: %.overlap.m$m.iterative.mol.backbone.path %.tsv $(draft).k$k-w$w.physlr.tsv
	$(time) $(python) $(bin)/physlr map -V$V -n10 $^ >$@

# Map the draft assembly to the backbone graph and output BED (K3-cliques and sqcosbin).
%.overlap.m$m.ext.mol.backbone.map.$(draft).n10.bed: %.overlap.m$m.ext.mol.backbone.path %.tsv $(draft).k$k-w$w.physlr.tsv
	$(time) $(python) $(bin)/physlr map -V$V -n10 $^ >$@

# Map the draft assembly to the Louvain backbone graph and output BED.
%.overlap.m$m.louvain.mol.backbone.map.$(draft).n10.bed: %.overlap.m$m.louvain.mol.backbone.path %.tsv $(draft).k$k-w$w.physlr.tsv
	$(time) $(python) $(bin)/physlr map -V$V -n10 $^ >$@

# Map the reference assembly to the backbone graph and output BED.
%.overlap.m$m.mol.backbone.map.$(ref).n10.bed: %.overlap.m$m.mol.backbone.path %.tsv $(name)/$(ref).k$k-w$w.physlr.tsv
	$(time) $(python) $(bin)/physlr map -V$V -n10 $^ >$@

# Map the reference assembly to the backbone graph and output BED (K3-cliques).
%.overlap.m$m.k3.mol.backbone.map.$(ref).n10.bed: %.overlap.m$m.k3.mol.backbone.path %.tsv $(name)/$(ref).k$k-w$w.physlr.tsv
	$(time) $(python) $(bin)/physlr map -V$V -n10 $^ >$@

# Map the reference assembly to the backbone graph and output BED (iterative molecule separation).
%.overlap.m$m.iterative.mol.backbone.map.$(ref).n10.bed: %.overlap.m$m.iterative.mol.backbone.path %.tsv $(name)/$(ref).k$k-w$w.physlr.tsv
	$(time) $(python) $(bin)/physlr map -V$V -n10 $^ >$@
  
# Map the reference assembly to the backbone graph and output BED (K3-cliques and sqcosbin).
%.overlap.m$m.ext.mol.backbone.map.$(ref).n10.bed: %.overlap.m$m.ext.mol.backbone.path %.tsv $(name)/$(ref).k$k-w$w.physlr.tsv
	$(time) $(python) $(bin)/physlr map -V$V -n10 $^ >$@

# Map the reference assembly to the Louvain backbone graph and output BED.
%.overlap.m$m.louvain.mol.backbone.map.$(ref).n10.bed: %.overlap.m$m.louvain.mol.backbone.path %.tsv $(name)/$(ref).k$k-w$w.physlr.tsv
	$(time) $(python) $(bin)/physlr map -V$V -n10 $^ >$@

# Map the draft assembly to the backbone graph using physlr map-mkt and output BED.
%.overlap.m$m.mol.backbone.map-mkt.$(draft).n10.bed: %.overlap.m$m.mol.backbone.path %.tsv $(draft).k$k-w$w.physlr.tsv
	$(time) $(python) $(bin)/physlr map-mkt -V$V -n10 $^ >$@

# Map the draft assembly to the k3-cliques backbone graph using physlr map-mkt and output BED.
%.overlap.m$m.k3.mol.backbone.map-mkt.$(draft).n10.bed: %.overlap.m$m.k3.mol.backbone.path %.tsv $(draft).k$k-w$w.physlr.tsv
	$(time) $(python) $(bin)/physlr map-mkt -V$V -n10 $^ >$@


# Map the draft assembly to the iterative mol-sep backbone graph using physlr map-mkt and output BED.
%.overlap.m$m.iterative.mol.backbone.map-mkt.$(draft).n10.bed: %.overlap.m$m.iterative.mol.backbone.path %.tsv $(draft).k$k-w$w.physlr.tsv
	$(time) $(python) $(bin)/physlr map-mkt -V$V -n10 $^ >$@
  
# Map the draft assembly to the `K3-cliques and sqcosbin` backbone graph using physlr map-mkt and output BED.
%.overlap.m$m.ext.mol.backbone.map-mkt.$(draft).n10.bed: %.overlap.m$m.ext.mol.backbone.path %.tsv $(draft).k$k-w$w.physlr.tsv
	$(time) $(python) $(bin)/physlr map-mkt -V$V -n10 $^ >$@

# Map the draft assembly to the Louvain backbone graph using physlr map-mkt and output BED.
%.overlap.m$m.louvain.mol.backbone.map-mkt.$(draft).n10.bed: %.overlap.m$m.louvain.mol.backbone.path %.tsv $(draft).k$k-w$w.physlr.tsv
	$(time) $(python) $(bin)/physlr map-mkt -V$V -n10 $^ >$@

# Map the reference to the backbone graph and output PAF.
%.map.$(ref).n10.paf.gz: %.path $(lr).k$k-w$w.n$(minimum_barcode_multiplicity)-$(maximum_barcode_multiplicity).c2-x.physlr.tsv $(name)/$(ref).k$k-w$w.physlr.tsv
	$(time) $(python) $(bin)/physlr map-paf -V$V -n10 $^ | $(gzip) >$@

# Map the reference to the backbone graph with split minimizers and output PAF.
%.backbone.map-split.$(ref).n10.paf.gz: %.backbone.path %.split.tsv $(name)/$(ref).k$k-w$w.physlr.tsv
	$(time) $(python) $(bin)/physlr map-paf --mx-type split -V$V -n10 $^ | $(gzip) >$@

# Lift over query coordinates of a PAF file from minimzer index to nucleotide coordinate.
%.qpos.paf.gz: $(name)/$(ref).k$k-w$w.physlr.tsv %.paf.gz
	$(zcat) $*.paf.gz | $(time) $(python) $(bin)/physlr liftover-paf -V$V $< - | $(gzip) >$@

# Chain alignments in PAF format.
%.chain.paf.gz: %.paf.gz
	$(physlr_path)/data/bin/chainpaf $< $@

# Reference genome size.
g=$(shell awk '{x += $$2} END{print x}' $(name)/$(ref).fa.fai)

# Report assembly metrics of a PAF file.
%.qpos.chain.metrics.tsv: %.qpos.chain.paf.gz $(name)/$(ref).fa.fai
	$(zcat) $< | $(time) $(python) $(bin)/physlr paf-metrics -V$V -g$g - \
		| sed 's/\/dev\/stdin/$</' >$@

# Annotate a backbone graph with a BED file of mappings.
# Filter out small components.
%.map.$(ref).n10.sort.best.ann.gv: %.tsv %.path %.map.$(ref).n10.sort.best.bed
	$(python) $(bin)/physlr annotate-graph --min-component-size=$(min_component_size) -Ogv -V$V $^ >$@

# Annotate a backbone graph with a PAF file of mappings.
# Filter out small components.
%.backbone.map.$(ref).n10.ann.gv: %.backbone.map.$(ref).n10.paf.gz %.backbone.tsv %.backbone.path
	gunzip -c $< | $(python) $(bin)/physlr annotate-graph -V$V --min-component-size=$(min_component_size) -Ogv -V$V $*.backbone.tsv $*.backbone.path - >$@

# Annotate a MST graph with a PAF file of mappings.
# Filter out small components.
%.mst.map.$(ref).n10.ann.gv: %.backbone.map.$(ref).n10.paf.gz %.mst.tsv %.backbone.path
	gunzip -c $< | $(python) $(bin)/physlr annotate-graph -V$V --min-component-size=$(min_component_size) -Ogv -V$V $*.mst.tsv $*.backbone.path - >$@

# Filter a BED file by score.
%.n100.bed: %.n10.bed
	awk '$$5 >= 100' $< >$@

# Estimate the number of molecules per barcode.
%.physlr.overlap.n20.countmol.tsv: %.physlr.overlap.tsv
	$(python) $(bin)/physlr count-molecules -m20 -V$V $< >$@

# Remove barcodes with more than one molecule.
%.physlr.overlap.molecules.M2.tsv: %.physlr.overlap.molecules.tsv
	$(python) $(bin)/physlr filter -M2 -V$V $< >$@

# Count the number of common neighbours for each edge.
%.cn.tsv: %.tsv
	$(python) $(bin)/physlr common-neighbours -V$V $< >$@

# Filter edges n >= 10 using Miller.
%.n10.tsv: %.tsv
	mlr --tsvlite filter '$$n >= 10' $< >$@

# Filter edges n >= 20 using Miller.
%.n20.tsv: %.tsv
	mlr --tsvlite filter '$$n >= 20' $< >$@

# Filter edges n >= 50 using Miller.
%.n50.tsv: %.tsv
	mlr --tsvlite filter '$$n >= 50' $< >$@

# Filter edges n >= 100 using Miller.
%.n100.tsv: %.tsv
	mlr --tsvlite filter '$$n >= 100' $< >$@

# Filter edges by n using Miller.
%.n$n.tsv: %.tsv
	mlr --tsvlite filter '$$n >= $n' $< >$@

# Filter m% of lowest weighted edges using python.
%.m$m.tsv: %.tsv
	$(time) $(python) $(bin)/physlr filter-overlap --minimizer-overlap $m -V$V $< >$@

# Keep the best edges of each vertex.
%.best$(bestn).tsv: %.tsv
	$(python) $(bin)/physlr best-edges --bestn=$(bestn) -V$V $< >$@

# Separate barcodes into molecules.
%.mol.tsv: %.tsv
	$(time) $(python) $(bin)/physlr molecules -V$V -t$t --separation-strategy=$(mol_strategy) $< >$@

# Separate barcodes into molecules using K3-clique community detection.
%.k3.mol.tsv: %.tsv
	$(time) $(python) $(bin)/physlr molecules -V$V -t$t --separation-strategy=bc+k3 $< >$@

# Separate barcodes into molecules using K3-clique community detection.
%.iterative.mol.tsv: %.tsv
	$(time) $(python) $(bin)/physlr molecules -V$V -t$t --separation-strategy=distributed+sqcosbin++sqcosbin++sqcosbin $< >$@

# Separate barcodes into molecules using K3-clique and sqcosbin community detection.
%.ext.mol.tsv: %.tsv
	$(time) $(python) $(bin)/physlr molecules -V$V -t$t --separation-strategy=distributed+sqcosbin $< >$@

# Separate barcodes into molecules using Louvain community detection.
%.louvain.mol.tsv: %.tsv
	$(time) $(python) $(bin)/physlr molecules -V$V -t$t --separation-strategy=bc+louvain $< >$@

# Make a vertex-induced subgraph
%.subgraph.tsv: %.tsv
	$(python) $(bin)/physlr subgraph -v$v -d$d -V$V $< >$@

# Make multiple vertex-induced subgraphs
%.subgraphs: %.tsv
	$(python) $(bin)/physlr subgraphs -v$v -d$d -V$V -o $*.subgraphs $<

# Extract statistics of the subgraphs
%.subgraphs-stats.tsv: %.tsv
	$(python) $(bin)/physlr subgraphs-stats -t$t -V$V $< >$@

# Convert a graph from TSV to GraphViz.
# Filter out small components.
%.gv: %.tsv
	$(python) $(bin)/physlr filter --min-component-size=$(min_component_size) -Ogv -V$V $< >$@

# Extract a BED file of the backbone barcodes.
# Filter out small components.
%.path.$(ref).molecule.bed: $(name)/$(ref).$(lr).a0.65.d$(dist).n5.q1.s2000.molecule.bed %.path
	$(python) $(bin)/physlr filter-bed --min-component-size=$(min_component_size) -V$V $^ >$@

# Extract a BED file of the fleshed-out backbone barcodes.
# Filter out small components.
%.backbone.fleshed.path.$(ref).molecule.bed: $(name)/$(ref).$(lr).a0.65.d$(dist).n5.q1.s2000.molecule.bed %.backbone.fleshed.path
	$(python) $(bin)/physlr filter-bed --min-component-size=$(min_component_size) -V$V $^ >$@

# Extract a BED file of fleshed-out backbone barcodes from molecule-split reads
# Filter out small components
%.backbone.fleshed.path.$(ref).molecule.split.bed:  $(name)/$(ref).$(lr).n100-2000.overlap.m$m.split.a0.65.d$(dist).n5.q1.s2000.molecule.bed %.backbone.fleshed.path
	$(python) $(bin)/physlr filter-bed --min-component-size=$(min_component_size) --molecule-bed=1 -V$V $^ >$@

# Sort a BED file.
%.sort.bed: %.bed
	sort -k1,1n -k1,1 -k2,2n -k3,3n -k5,5nr -k4,4 $< >$@

# Keep the best record at each position.
%.sort.best.bed: %.sort.bed
	awk '{ keep = $$1 " " $$2 " " $$3 != x; x = $$1 " " $$2 " " $$3 } keep' $< >$@

# Extract scaffolds paths from a BED file.
%.bed.path: %.bed
	$(time) $(python) $(bin)/physlr bed-to-path -V$V $^ >$@

# Sort a PAF file by target position.
%.sort.paf.gz: %.paf.gz
	gunzip -c $< | sort -k6,6n -k8,8n -k9,9n -k10,10nr | $(gzip) >$@

# Keep the best alignment for each PAF (Tname,Tstart,Tend) tuple.
%.sort.best.paf.gz: %.sort.paf.gz
	gunzip -c $< | awk '{ keep = $$6 " " $$8 " " $$9 != x; x = $$6 " " $$8 " " $$9 } keep' | $(gzip) >$@

# Produce sequences in FASTA format from paths.
ifeq ($(arcs), "false")
%.$(draft).n10.sort.best.bed.path.fa: $(draft).fa %.$(draft).n10.sort.best.bed.path
	$(time) $(python) $(bin)/physlr path-to-fasta --min-length=0 -V$V $^ >$@
else
%.$(draft).n10.sort.best.bed.path.fa: %.$(draft).n10.sort.best.bed.path $(draft).fa  $(draft)_pair.tsv
	$(time) $(python) $(bin)/physlr path-to-fasta --min-length=0 \
	--arcs-pair $(draft)_pair.tsv \
	--dist-est $(draft)_dist.tsv \
	-V$V $(draft).fa $< >$@
endif

$(draft)_pair.tsv: $(draft).fa $(lr).fq.gz
	$(time) arcs --arks -v -f $< \
	-c 5 -m 50-6000 -r 0.05 -e 30000 -z 500 -j 0.55 -k 30 -t $t -d 0 --gap 100 \
	-b $(draft) $(lr).fq.gz \
	-P -D --dist_tsv=$(draft)_dist.tsv


# Convert a PAF file to a BED file.
%.paf.bed: %.paf.gz
	gunzip -c $< | awk -F'\t' -vOFS='\t' '{ print $$1, $$3, $$4, $$6 "_" $$8, $$10, $$5}' >$@

################################################################################
# Bedtools

# Compute genome coverage.
%.bed.$(ref).cov.tsv: %.bed $(name)/$(ref).fa.fai
	grep -v NA $< | sort -k1,1 -k2,2n -k3,3n | bedtools genomecov -max 1 -g $(name)/$(ref).fa.fai -i - | awk '$$2 != 0 || $$5 != 1' >$@

################################################################################
# QUAST

# Calculate assembly contiguity and correctness metrics using QUAST.
%.quast.tsv: %.fa $(name)/$(ref).fa
	quast-lg -t$t -es --fast --large --scaffold-gap-max-size 100000 --min-identity 95 -R $(name)/$(ref).fa -o $*.quast $<
	cp $*.quast/transposed_report.tsv $@

# Aggregate QUAST metrics.
%.quast.tsv: \
		%.supernova.scaftigs.quast.tsv \
		%.supernova.quast.tsv \
		%.n100-2000.c2-x.physlr.overlap.m$m.mol.backbone.map.$(name).supernova.scaftigs.n10.sort.best.bed.path.quast.tsv
	mlr --tsvlite cut -x -f NG75,NGA75,LG75,LGA75 $^ >$@

################################################################################
# GraphViz

# Extract the largest component.
%.comp1.gv: %.gv
	ccomps -z -X'#0' $< >$@ || true

# Extract components of at least 100 vertices.
%.X100.gv: %.gv
	(ccomps -z -X'%100-' $< || true) \
	| awk 'BEGIN { print "strict graph {" } END { print "}" } { sub("^strict graph ", "subgraph ") } 1' >$@

# Label the edges with edge weight.
%.label.gv: %.gv
	gvpr -c 'E { label = n }' $< >$@

# Remove text labels.
%.nolabel.gv: %.gv
	gvpr -c 'BEG_G { setDflt ($$, "N", "shape", "point") } E { label = "" }' $< >$@

# Filter a graph by edge weight.
%.n5.gv: %.gv
	gvpr 'E[n >= 5]' $< >$@

# Filter a graph by edge weight.
%.n10.gv: %.gv
	gvpr 'E[n >= 10]' $< >$@

# Filter a graph by edge weight.
%.n20.gv: %.gv
	gvpr 'E[n >= 20]' $< >$@

# Filter a graph by edge weight.
%.n50.gv: %.gv
	gvpr 'E[n >= 50]' $< >$@

# Layout and render an undirected graph to PDF.
# Do not prevent overlapping vertices.
%.gv.squish.pdf: %.gv
	neato -Gsize=100 -Tpdf -o $@ $<

# Layout and render an undirected graph to PDF.
# Prevent overlapping vertices by scaling the layout.
%.gv.pdf: %.gv
	neato -Gsize=100 -Goverlap=scale -Tpdf -o $@ $<

# Layout and render an undirected graph to PDF using sfdp.
%.gv.sfdp.pdf: %.gv
	sfdp -Gsize=100 -Goverlap_scaling=200 -Tpdf -o $@ $<

################################################################################
# RMarkdown reports

# Plot number of markers per barcode.
%.mxperbx.tsv.pdf: %.mxperbx.tsv
	Rscript -e 'rmarkdown::render("$(physlr_path)/data/plot-mxperbx.rmd", "html_document", "$*.mxperbx.tsv.html", knit_root_dir="$(PWD)", output_dir="$(PWD)", params=list(input_tsv="$<"))'

# Plot depth of coverage.
%.depth.tsv.pdf: %.depth.tsv
	Rscript -e 'rmarkdown::render("$(physlr_path)/data/plot-depth.rmd", "html_document", "$*.depth.tsv.html", knit_root_dir="$(PWD)", output_dir="$(PWD)", params=list(input_tsv="$<"))'

# Plot edge property n.
%.tsv.n.pdf: %.tsv
	Rscript -e 'rmarkdown::render("$(physlr_path)/data/plot-edge-n.rmd", "html_document", "$*.tsv.n.html", knit_root_dir="$(PWD)", output_dir="$(PWD)", params=list(input_tsv="$<"))'

# Plot vertex degree.
%.deg.tsv.pdf: %.deg.tsv
	Rscript -e 'rmarkdown::render("$(physlr_path)/data/plot-degree.rmd", "html_document", "$*.deg.tsv.html", knit_root_dir="$(PWD)", output_dir="$(PWD)", params=list(input_tsv="$<"))'

# Plot a BED file.
%.bed.pdf: %.bed
	Rscript -e 'rmarkdown::render("$(physlr_path)/data/plotbed.rmd", "html_document", "$*.bed.html", knit_root_dir="$(PWD)", output_dir="$(PWD)", params=list(input_bed="$<"))'

# Plot a qpos PAF file.
%.qpos.paf.gz.pdf: %.qpos.paf.gz $(name)/$(ref).fa.gap.bed
	Rscript -e 'rmarkdown::render("$(physlr_path)/data/plotpaf.rmd", "html_document", "$*.paf.gz.html", knit_root_dir="$(PWD)", output_dir="$(PWD)", params=list(input_paf="$<", gap_bed="$(name)/$(ref).fa.gap.bed"))'

# Plot a PAF file.
%.paf.gz.pdf: %.paf.gz
	Rscript -e 'rmarkdown::render("$(physlr_path)/data/plotpaf.rmd", "html_document", "$*.paf.gz.html", knit_root_dir="$(PWD)", output_dir="$(PWD)", params=list(input_paf="$<"))'

# Compare assembly metrics.
%.quast.html: %.quast.tsv
	Rscript -e 'rmarkdown::render("$(physlr_path)/data/quast.rmd", "html_document", "$*.quast.html", knit_root_dir="$(PWD)", output_dir="$(PWD)", params=list(input_tsv="$<", output_tsv="$*.quast.table.tsv"))'<|MERGE_RESOLUTION|>--- conflicted
+++ resolved
@@ -188,8 +188,7 @@
 	@echo "	min_component_size		minimum number of barcodes in a backbone [50]."
 	@echo "	minimum_barcode_multiplicity	minimum number of minimizers per barcode [10]."
 	@echo "	maximum_barcode_multiplicity	maximum number of minimizers per barcode [5000]."
-<<<<<<< HEAD
-	@echo "	mol_strategy			molecule separation strategy [distributed+sqcosbin++sqcosbin++sqcosbin]."
+	@echo "	mol_strategy			molecule separation strategy [distributed+sqcosbin]."
 	@echo "					Available options are bc, bc+k3, distributed, or a mixture of them."
 	@echo "					- bc (biconnected componenets) is the least conservative and is only suitable for datasets with low barcode multiplicity."
 	@echo "					- k3 (k-3 cliques) is more conservative than bc and requires more time."
@@ -199,13 +198,6 @@
 	@echo "					- distributed is a modified version of bc+k3 that is faster than bc+k3 but may be more (or even less) conservative."
 	@echo "					use + to mix strategies in a round and ++ to add multiple rounds"
 	@echo "					(e.g. distributed+sqcosbin++sqcosbin runs distributed+sqcosbin in a round then sqcosbin on remaining junctions"
-=======
-	@echo "	mol_strategy			molecule separation strategy [distributed+sqcosbin]. Available options are bc, bc+k3, distributed, distributed+sqcosbin."
-	@echo "					bc (biconnected componenets) is the least conservative and is only suitable for datasets with low barcode multiplicity."
-	@echo "					bc+k3 (biconnected componenets + k-3 cliques) is more conservative than bc and requires more time."
-	@echo "					distributed is a modified version of bc+k3 that is faster than bc+k3 but may be more (or even less) conservative."
-	@echo "					distributed+sqcosbin mixes distributed with a modified version of sqcos (cosine similarity of squared adjacency matrix) which makes it more conservative."
->>>>>>> d07a1d67
 	@echo "	bloom_filter_size		size of bloom filter [10000000000] (10G)."
 	@echo "	arcs		Use ARCS to augment scaffolds (only compatible with ARCS v1.1.1) [false]."
 	@echo ""
@@ -975,15 +967,7 @@
 	$(python) $(bin)/physlr flesh-backbone --min-component-size=$(min_component_size) -V$V $< $*.backbone.path >$@
 
 # Split the minimizers to molecules
-<<<<<<< HEAD
-%.overlap.m$m.ext.mol.split.tsv: %.overlap.m$m.ext.mol.tsv %.tsv
-	$(time) $(physlr_path)/src/physlr-split-minimizers -t$t $< $*.tsv >$@
-
-# Split the minimizers to molecules
-%.overlap.m$m.iterative.mol.split.tsv: %.overlap.m$m.iterative.mol.tsv %.tsv
-=======
 %.overlap.m$m.mol.split.tsv: %.overlap.m$m.mol.tsv %.tsv
->>>>>>> d07a1d67
 	$(time) $(physlr_path)/src/physlr-split-minimizers -t$t $< $*.tsv >$@
 
 # Split the reads into molecules
