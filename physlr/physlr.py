--- conflicted
+++ resolved
@@ -17,10 +17,7 @@
 
 import networkx as nx
 from networkx.algorithms import community as nxcommunity
-<<<<<<< HEAD
 import community as louvian
-=======
->>>>>>> 5b2b6cbb
 import tqdm
 
 from physlr.minimerize import minimerize
@@ -1009,7 +1006,6 @@
         return u, {v: i for i, vs in enumerate(communities) if len(vs) > 1 for v in vs}
 
     @staticmethod
-<<<<<<< HEAD
     def determine_molecules_louvian(g, u):
         cut_vertices = set(nx.articulation_points(g.subgraph(g.neighbors(u))))
         components = list(nx.connected_components(g.subgraph(set(g.neighbors(u)) - cut_vertices)))
@@ -1043,17 +1039,13 @@
         return u, multinode_partitions_set
 
     @staticmethod
-=======
->>>>>>> 5b2b6cbb
     def determine_molecules(g, u, strategy):
         "Assign the neighbours of this vertex to molecules."
         if strategy == 2:
             return Physlr.determine_molecules_k_clique_communities(g, u)
-<<<<<<< HEAD
         if strategy == 3:
             return Physlr.determine_molecules_louvian(g, u)
-=======
->>>>>>> 5b2b6cbb
+
         # strategy == 1 or none of the previous strategies
         return Physlr.determine_molecules_biconnected_components(g, u)
 
@@ -1070,26 +1062,17 @@
         gin = self.read_graph(self.args.FILES)
         Physlr.filter_edges(gin, self.args.n)
         strategy_switcher = {
-<<<<<<< HEAD
             1: "\n\tStrategy: Bi-connected components separation",
             2: "\n\tStrategy: K-clique community detection (after separating bi-connected components)",
             3: "\n\tStrategy: Louvian community detection (after separating bi-connected components)"
-=======
-            1: "\nStrategy: Bi-connected components separation",
-            2: "\nStrategy: K-clique community detection (after separating bi-connected components)"
->>>>>>> 5b2b6cbb
         }
         print(
             int(timeit.default_timer() - t0),
             "Separating barcodes into molecules",
             strategy_switcher.get(self.args.strategy,
-<<<<<<< HEAD
+
                                   "\033[93m"+"\n\tWarning: Wrong input argument: --separation-strategy!"
                                   "\n\t- Set to default strategy: Bi-connected components separation."
-=======
-                                  "\033[93m"+"Warning: Wrong input argument: --separation-strategy!"
-                                  "\n- Set to default strategy: Bi-connected components separation."
->>>>>>> 5b2b6cbb
                                   "\033[0m"),
             file=sys.stderr)
 
