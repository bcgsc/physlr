--- conflicted
+++ resolved
@@ -1665,11 +1665,7 @@
             elif algorithm == "k3bin":
                 for component in communities:
                     communities_temp.extend(
-<<<<<<< HEAD
-                        [merged for merged in Physlr.merge_communities(
-=======
                         Physlr.merge_communities(
->>>>>>> 33261562
                             g, [cluster
                                 for bin_set in
                                 Physlr.partition_subgraph_into_bins_randomly(
@@ -1678,10 +1674,6 @@
                                 Physlr.detect_communities_k_clique(g, bin_set, k=3)
                                 ]
                         )
-<<<<<<< HEAD
-                        ]
-=======
->>>>>>> 33261562
                     )
             elif algorithm == "k4":
                 for component in communities:
@@ -1710,20 +1702,12 @@
             elif algorithm == "sqcos":
                 for component in communities:
                     communities_temp.extend(
-<<<<<<< HEAD
                         Physlr.detect_communities_cosine_of_squared(
                             g, component, squaring=True, threshold=Physlr.args.sqcost))
             elif algorithm == "sqcosbin":
                 for component in communities:
                     communities_temp.extend(
-                        [merged for merged in Physlr.merge_communities(
-=======
-                        Physlr.detect_communities_cosine_of_squared(g, component))
-            elif algorithm == "sqcosbin":
-                for component in communities:
-                    communities_temp.extend(
                         Physlr.merge_communities(
->>>>>>> 33261562
                             g, [cluster
                                 for bin_set in
                                 Physlr.partition_subgraph_into_bins_randomly(
@@ -1733,10 +1717,6 @@
                                     g, bin_set, squaring=True, threshold=Physlr.args.sqcost)
                                 ]
                         )
-<<<<<<< HEAD
-                         ]
-=======
->>>>>>> 33261562
                     )
             elif algorithm == "louvain":
                 for component in communities:
@@ -1796,19 +1776,6 @@
 
     def physlr_molecules(self):
         "Separate barcodes into molecules."
-<<<<<<< HEAD
-
-=======
-        alg_white_list = {"bc", "cn2", "cn3", "k3", "k3bin", "k4",
-                          "cos", "sqcos", "sqcosbin", "louvain", "distributed"}
-        alg_list = self.args.strategy.split("+")
-        if not alg_list:
-            sys.exit("Error: physlr molecule: missing parameter --separation-strategy")
-        if not set(alg_list).issubset(alg_white_list):
-            exit_message = "Error: physlr molecule: wrong input parameter(s) " + \
-                      "--separation-strategy: " + str(set(alg_list) - alg_white_list)
-            sys.exit(exit_message)
->>>>>>> 33261562
         junctions = []
 
         alg_white_list = {"cc", "bc", "bcbin", "cn2", "cn3", "k3", "k3bin", "k4",
@@ -1994,25 +1961,18 @@
         return Physlr.subgraph_stats(Physlr.graph, u)
 
     def physlr_subgraphs_stats(self):
-<<<<<<< HEAD
-        "Retrieve subgraphs' stats."
-=======
         """
         Retrieve statistics of a set of subgraphs.
         (Either all subgraphs, or a subset of them indicated by a second input file).
         Usage: physlr subgraph-stats <graph .tsv> [TSV file listing barcodes in the first column]
         """
->>>>>>> 33261562
+
         nodes_of_interest = []
         if len(self.args.FILES) > 1:
             gin = self.read_graph([self.args.FILES[0]])
             with open(self.args.FILES[1]) as fin:
                 for line in fin:
-<<<<<<< HEAD
-                    nodes_of_interest.append(line.split()[0])
-=======
                     nodes_of_interest.append(line.strip().split()[0])
->>>>>>> 33261562
             print(
                 int(timeit.default_timer() - t0),
                 "Computing statistics for subgraphs of interest...",
@@ -2023,10 +1983,6 @@
                 int(timeit.default_timer() - t0),
                 "Computing statistics of all subgraphs...", file=sys.stderr)
             nodes_of_interest = gin
-<<<<<<< HEAD
-        #Physlr.filter_edges(gin, self.args.n)
-=======
->>>>>>> 33261562
 
         if self.args.threads == 1:
             stats = dict(self.subgraph_stats(gin, u) for u in progress(gin))
