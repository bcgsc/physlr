#!/usr/bin/env python3
"""
Physlr: Physical Mapping of Linked Reads
"""

import argparse
import itertools
import multiprocessing
import os
import random
import re
import statistics
import sys
import timeit
from collections import Counter
import gc

import networkx as nx
import tqdm

from physlr.minimerize import minimerize
from physlr.read_fasta import read_fasta

# The time at which execution started.
t0 = timeit.default_timer()

def quantile(quantiles, xs):
    "Return the specified quantiles p of xs."
    sorted_xs = sorted(xs)
    return [sorted_xs[round(p * (len(sorted_xs)-1))] for p in quantiles]

def progress_bar_for_file(fin):
    "Return a progress bar for a file."
    return tqdm.tqdm(
        total=os.fstat(fin.fileno()).st_size,
        mininterval=1, smoothing=0.1,
        bar_format="{percentage:4.1f}% {elapsed} ETA {remaining} {bar}")

def progress(iterator):
    "Return an iterator that displays a progress bar."
    if Physlr.args.verbose < 2:
        return iterator
    return tqdm.tqdm(
        iterator, mininterval=1, smoothing=0.1,
        bar_format="{percentage:4.1f}% {elapsed} ETA {remaining} {bar}")

class Physlr:
    """
    Physlr: Physical Mapping of Linked Reads
    """

    @staticmethod
    def print_graph_stats(g, fout=sys.stderr):
        "Print graph stats."
        v = g.number_of_nodes()
        e = g.number_of_edges()
        print(int(timeit.default_timer() - t0), f"V={v} E={e} E/V={round(e/v, 2)}", file=fout)

    @staticmethod
    def read_bed(filenames):
        "Read BED files. Also able to read PAF files (columns 1, 5, 6, 8, 9, 10)."
        bed = []
        for filename in filenames:
            print(int(timeit.default_timer() - t0), "Reading", filename, file=sys.stderr)
            with open(filename) as fin:
                if Physlr.args.verbose >= 2:
                    progressbar = progress_bar_for_file(fin)
                for line in fin:
                    if Physlr.args.verbose >= 2:
                        progressbar.update(len(line))
                    fields = line.rstrip("\n").split("\t")
                    if len(fields) == 5:
                        # BED format, five columns
                        tname, tstart, tend, qname, score = fields[0:5]
                        orientation = "."
                    elif len(fields) == 6:
                        # BED format, six columns
                        tname, tstart, tend, qname, score, orientation = fields[0:6]
                    elif len(fields) >= 12:
                        # PAF format
                        qname, _, _, _, orientation, tname, _, tstart, tend, score = fields[0:10]
                    else:
                        print("physlr: expected 5 or 6 BED fields, or 12 or more PAF fields:",
                              line, file=sys.stderr)
                        sys.exit(1)
                    bed.append((tname, int(tstart), int(tend), qname, int(score), orientation))
                if Physlr.args.verbose >= 2:
                    progressbar.close()
            print(int(timeit.default_timer() - t0), "Read", filename, file=sys.stderr)
        return bed

    @staticmethod
    def read_paf(filenames):
        """Read PAF files."""
        paf = []
        for filename in filenames:
            print(int(timeit.default_timer() - t0), "Reading", filename, file=sys.stderr)
            with open(filename) as fin:
                if Physlr.args.verbose >= 2:
                    progressbar = progress_bar_for_file(fin)
                for line in fin:
                    if Physlr.args.verbose >= 2:
                        progressbar.update(len(line))
                    fields = line.rstrip("\n").split("\t")
                    if len(fields) < 12:
                        print("physlr: expected 12 or more PAF fields:", line, file=sys.stderr)
                        sys.exit(1)
                    qname, qlength, qstart, qend, orientation, \
                        tname, tlength, tstart, tend, score, length, mapq = fields[0:12]
                    paf.append((
                        qname, int(qlength), int(qstart), int(qend), orientation,
                        tname, int(tlength), int(tstart), int(tend),
                        int(score), int(length), int(mapq)))
                if Physlr.args.verbose >= 2:
                    progressbar.close()
            print(int(timeit.default_timer() - t0), "Read", filename, file=sys.stderr)
        return paf

    @staticmethod
    def read_fastas(filenames):
        "Read FASTA files. Return a dictionary of names to sequences."
        seqs = {}
        for filename in filenames:
            print(int(timeit.default_timer() - t0), "Reading", filename, file=sys.stderr)
            with open(filename) as fin:
                for name, seq, _, _ in read_fasta(fin):
                    seqs[name] = seq
            print(
                int(timeit.default_timer() - t0),
                "Read", len(seqs), "sequences", file=sys.stderr)
        return seqs

    @staticmethod
    def read_paths(filenames):
        "Read path files."
        paths = []
        for filename in filenames:
            print(int(timeit.default_timer() - t0), "Reading", filename, file=sys.stderr)
            with open(filename) as fin:
                if Physlr.args.verbose >= 2:
                    progressbar = progress_bar_for_file(fin)
                for line in fin:
                    if Physlr.args.verbose >= 2:
                        progressbar.update(len(line))
                    paths.append(line.split())
                if Physlr.args.verbose >= 2:
                    progressbar.close()
            print(int(timeit.default_timer() - t0), "Read", filename, file=sys.stderr)
        return paths

    @staticmethod
    def write_tsv(g, fout):
        "Write a graph in TSV format."
        if "m" in next(iter(g.nodes.values())):
            print("U\tn\tm", file=fout)
        else:
            print("U\tn", file=fout)
        for u, prop in g.nodes.items():
            if "m" in prop:
                print(u, prop["n"], prop["m"], sep="\t", file=fout)
            else:
                print(u, prop["n"], sep="\t", file=fout)
        print("\nU\tV\tn", file=fout)
        for e, prop in g.edges.items():
            u, v = sorted(e)
            print(u, v, prop["n"], sep="\t", file=fout)

    @staticmethod
    def write_graph(g, fout, graph_format):
        "Write a graph."
        if graph_format == "gv":
            nx.drawing.nx_agraph.write_dot(g, sys.stdout)
        elif graph_format == "tsv":
            Physlr.write_tsv(g, fout)
        else:
            print("Unknown graph format:", graph_format, file=sys.stderr)
            sys.exit(1)

    @staticmethod
    def read_tsv(g, filename):
        "Read a graph in TSV format."
        with open(filename) as fin:
            if Physlr.args.verbose >= 2:
                progressbar = progress_bar_for_file(fin)
            line = fin.readline()
            if Physlr.args.verbose >= 2:
                progressbar.update(len(line))
            if line not in ["U\tn\n", "U\tn\tm\n"]:
                print("Unexpected header:", line, file=sys.stderr)
                sys.exit(1)
            reading_vertices = True
            for line in fin:
                if Physlr.args.verbose >= 2:
                    progressbar.update(len(line))
                if line == "\n":
                    line = fin.readline()
                    if Physlr.args.verbose >= 2:
                        progressbar.update(len(line))
                    if line == "U\tV\tn\n":
                        reading_vertices = False
                    else:
                        print("Unexpected header:", line, file=sys.stderr)
                        sys.exit(1)
                    line = fin.readline()
                    if not line: # a graph with no edges
                        print("Warning: input graph has no edges, input file:\n",
                              filename, file=sys.stderr)
                        break
                    if Physlr.args.verbose >= 2:
                        progressbar.update(len(line))
                xs = line.split()
                if reading_vertices:
                    if len(xs) == 2:
                        g.add_node(xs[0], n=int(xs[1]))
                    elif len(xs) == 3:
                        g.add_node(xs[0], n=int(xs[1]), m=int(xs[2]))
                    else:
                        print("Unexpected row:", line, file=sys.stderr)
                        sys.exit(1)
                else:
                    if len(xs) == 3:
                        g.add_edge(xs[0], xs[1], n=int(xs[2]))
                    else:
                        print("Unexpected row:", line, file=sys.stderr)
                        sys.exit(1)
        if Physlr.args.verbose >= 2:
            progressbar.close()
        return g

    @staticmethod
    def read_graphviz(g, filename):
        "Read a GraphViz file."
        graph = nx.drawing.nx_agraph.read_dot(filename)
        for vprop in graph.nodes().values():
            vprop["n"] = int(vprop["n"])
        for _, _, eprop in graph.edges.data():
            eprop["n"] = int(eprop["n"])
        return nx.algorithms.operators.binary.compose(g, graph)

    # Complement nucleotides.
    TRANSLATE_COMPLEMENT = str.maketrans(
        "ACGTUNMRWSYKVHDBacgtunmrwsykvhdb",
        "TGCAANKYWSRMBDHVtgcaankywsrmbdhv")

    @staticmethod
    def reverse_complement(seq):
        "Return the reverse complement of this sequence."
        return seq[::-1].translate(Physlr.TRANSLATE_COMPLEMENT)

    @staticmethod
    def get_oriented_sequence(sequences, name_orientation):
        "Fetch and orient the specified sequence."
        name = name_orientation[0:-1]
        orientation = name_orientation[-1]
        if orientation == "+":
            return sequences[name]
        if orientation == "-":
            return Physlr.reverse_complement(sequences[name])
        print("physlr: Unexpected orientation:", orientation, file=sys.stderr)
        sys.exit(1)

    @staticmethod
    def sort_vertices(g):
        """
        Sort the vertices of a graph by name.
        There may be more than one tree with the same minimum or maximum weight.
        Which spanning tree is chosen depends on the order of the vertices.
        Sort the vertices of a graph by name to ensure consistent results.
        """
        gsorted = nx.Graph()
        gsorted.add_nodes_from(sorted(g.nodes().items()))
        gsorted.add_edges_from((e[0], e[1], eprops) for e, eprops in g.edges().items())
        return gsorted

    @staticmethod
    def read_graph(filenames):
        "Read a graph in either GraphViz or TSV format."
        print(int(timeit.default_timer() - t0), "Reading", *filenames, file=sys.stderr)
        read_gv = False
        g = nx.Graph()
        for filename in filenames:
            with open(filename) as fin:
                c = fin.read(1)
                if c == "s":
                    g = Physlr.read_graphviz(g, filename)
                    read_gv = True
                elif c == "U":
                    g = Physlr.read_tsv(g, filename)
                else:
                    print("Unexpected graph format", c + fin.readline(), file=sys.stderr)
                    sys.exit(1)
        print(int(timeit.default_timer() - t0), "Read", *filenames, file=sys.stderr)
        if read_gv:
            print(int(timeit.default_timer() - t0), "Sorting the vertices", file=sys.stderr)
            g = Physlr.sort_vertices(g)
            print(int(timeit.default_timer() - t0), "Sorted the vertices", file=sys.stderr)
        return g

    @staticmethod
    def remove_singletons(g):
        "Remove singletons (isolated vertices) and return the number removed."
        singletons = [u for u, deg in g.degree if deg == 0]
        g.remove_nodes_from(singletons)
        return len(singletons)

    @staticmethod
    def filter_edges(g, arg_n):
        "Remove edges with n < arg_n."
        if arg_n == 0:
            return
        edges = [(u, v) for u, v, n in progress(g.edges(data="n")) if n < arg_n]
        print(
            int(timeit.default_timer() - t0),
            "Removed", len(edges), "edges with fewer than", arg_n,
            "common minimizers of", g.number_of_edges(),
            f"({round(100 * len(edges) / g.number_of_edges(), 2)}%)", file=sys.stderr)
        g.remove_edges_from(edges)

        num_singletons = Physlr.remove_singletons(g)
        print(
            int(timeit.default_timer() - t0),
            "Removed", num_singletons, "isolated vertices.", file=sys.stderr)

    @staticmethod
    def keep_best_edges(g, bestn):
        """Keep the best edges of each vertex."""
        if bestn is None:
            return
        num_edges = g.number_of_edges()
        num_removed = 0
        us = list(g.nodes)
        us.sort(key=g.degree, reverse=True)
        for u in progress(us):
            vs = list(g[u])
            vs.sort(key=lambda v, u=u: g[u][v]["n"], reverse=True)
            for v in vs[bestn:]:
                g.remove_edge(u, v)
                num_removed += 1
        print(
            int(timeit.default_timer() - t0),
            "Removed", num_removed, "non-best edges of", g.number_of_edges(),
            f"({round(100 * num_removed / num_edges, 2)}%)", file=sys.stderr)

        num_singletons = Physlr.remove_singletons(g)
        print(
            int(timeit.default_timer() - t0),
            "Removed", num_singletons, "isolated vertices.", file=sys.stderr)

    @staticmethod
    def remove_unsupported_edges(g):
        "Remove edges with no common neighbours."
        unsupported = [(u, v) for u, v in progress(g.edges())
                       if next(nx.common_neighbors(g, u, v), None) is None]
        print(
            int(timeit.default_timer() - t0),
            "Removed", len(unsupported), "unsupported edges of", g.number_of_edges(),
            f"({round(100 * len(unsupported) / g.number_of_edges(), 2)}%)", file=sys.stderr)
        g.remove_edges_from(unsupported)

        num_singletons = Physlr.remove_singletons(g)
        print(
            int(timeit.default_timer() - t0),
            "Removed", num_singletons, "isolated vertices.", file=sys.stderr)

    @staticmethod
    def read_minimizers(filenames):
        "Read minimizers in TSV format. Returns unordered set."
        bxtomxs = {}
        for filename in filenames:
            print(int(timeit.default_timer() - t0), "Reading", filename, file=sys.stderr)
            with open(filename) as fin:
                if Physlr.args.verbose >= 2:
                    progressbar = progress_bar_for_file(fin)
                for line in fin:
                    if Physlr.args.verbose >= 2:
                        progressbar.update(len(line))
                    fields = line.split(None, 1)
                    if len(fields) < 2:
                        continue
                    bx = fields[0]
                    if bx not in bxtomxs:
                        bxtomxs[bx] = set()
                    bxtomxs[bx].update(int(mx.split(":", 1)[0]) for mx in fields[1].split())
                if Physlr.args.verbose >= 2:
                    progressbar.close()
            print(int(timeit.default_timer() - t0), "Read", filename, file=sys.stderr)
        return bxtomxs

    @staticmethod
    def read_minimizers_list(filenames):
        "Read minimizers in TSV format. Returns ordered list."
        bxtomxs = {}
        for filename in filenames:
            print(int(timeit.default_timer() - t0), "Reading", filename, file=sys.stderr)
            with open(filename) as fin:
                progressbar = progress_bar_for_file(fin)
                for line in fin:
                    progressbar.update(len(line))
                    fields = line.split(None, 1)
                    if len(fields) < 2:
                        continue
                    bx = fields[0]
                    if bx in bxtomxs:
                        print("Error: Expected single id per in file", file=sys.stderr)
                        sys.exit(1)
                    bxtomxs[bx] = [int(mx.split(":", 1)[0]) for mx in fields[1].split()]
                progressbar.close()
            print(int(timeit.default_timer() - t0), "Read", filename, file=sys.stderr)
        return bxtomxs

    @staticmethod
    def read_minimizers_pos(filenames):
        "Read minimizers with positions. Returns an ordered list of (position, hash) tuples."
        nametomxs = {}
        for filename in filenames:
            print(int(timeit.default_timer() - t0), "Reading", filename, file=sys.stderr)
            with open(filename) as fin:
                progressbar = progress_bar_for_file(fin)
                for line in fin:
                    progressbar.update(len(line))
                    fields = line.split("\t", 1)
                    if len(fields) < 2:
                        continue
                    name = fields[0]
                    if name in nametomxs:
                        print("Error: Duplicate sequence name:", name, "in", filename, \
                            file=sys.stderr)
                        sys.exit(1)
                    posmxs = []
                    for mx_pos in fields[1].split():
                        if ":" not in mx_pos:
                            print("Error: Minimizers do not include positions:", filename, \
                                file=sys.stderr)
                            sys.exit(1)
                        mx, pos = mx_pos.split(":", 1)
                        posmxs.append((int(pos), int(mx)))
                    nametomxs[name] = posmxs
                progressbar.close()
            print(int(timeit.default_timer() - t0), "Read", filename, file=sys.stderr)
        return nametomxs

    @staticmethod
    def count_molecules_per_bx(moltomxs):
        "Iterate over minimizers dictionary, track # molecules per barcode"
        mol_counts = Counter()
        bx_match = re.compile(r'^(\S+)_(\d+)$')
        for bx_mol in moltomxs:
            bx_mol_match = re.search(bx_match, bx_mol)
            if bx_mol_match:
                mol_counts[bx_mol_match.group(1)] = max(mol_counts[bx_mol_match.group(1)],
                                                        int(bx_mol_match.group(2)) + 1)
        return mol_counts

    @staticmethod
    def construct_minimizers_to_barcodes(bxtomxs):
        "Construct a dictionary of minimizers to barcodes."
        mxtobxs = {}
        for bx, mxs in progress(bxtomxs.items()):
            for mx in mxs:
                if mx not in mxtobxs:
                    mxtobxs[mx] = set()
                mxtobxs[mx].add(bx)
        print(
            int(timeit.default_timer() - t0),
            "Indexed", len(mxtobxs), "minimizers", file=sys.stderr)
        return mxtobxs

    @staticmethod
    def triconnected_components(g):
        "Return the triconnected components of the graph."
        components = []
        for component in nx.biconnected_components(g):
            if len(component) < 3:
                components.append(component)
                continue
            try:
                cuts = next(nx.all_node_cuts(g.subgraph(component), k=2))
                if len(cuts) > 2:
                    components.append(component)
                    continue
                assert len(cuts) == 2
                subcomponents = list(nx.connected_components(g.subgraph(component - cuts)))
                if len(subcomponents) == 1:
                    components.append(component)
                    continue
                components += subcomponents
                components.append(cuts)
            except StopIteration:
                components.append(component)
        return components

    @staticmethod
    def diameter_of_tree(g, weight=None):
        """
        Compute the diameter of a tree.
        The diameter of an arbitrary component is returned if there are multiple components."
        """
        u = next(iter(g.nodes))
        paths = nx.shortest_path_length(g, u, weight=weight)
        u, _ = max(paths.items(), key=lambda x: x[1])
        paths = nx.shortest_path_length(g, u, weight=weight)
        v, diameter = max(paths.items(), key=lambda x: x[1])
        return (u, v, diameter)

    @staticmethod
    def detect_junctions_of_tree(gcomponent, minor_branch_size):
        """"
        Detect junctions in the tree, with at least 3 branches larger than minor_branch_size.
        """
        branch_lengths = Physlr.measure_branch_length(gcomponent)
        candidate_junctions = [node
                               for node in list(gcomponent.nodes)
                               if gcomponent.degree(node) >= 3]
        junctions = []
        for candidate_junction in candidate_junctions:
            lengths = [branch_lengths[(candidate_junction, neighbor)]
                       for neighbor in gcomponent.neighbors(candidate_junction)]
            lengths.sort()
            if lengths[-3] >= minor_branch_size:
                # If the 3rd largest branch is considerably large, this node is a junction.
                junctions.append(candidate_junction)
        return junctions

    @staticmethod
    def split_junctions_of_tree(prune_junctions, gin, keep_largest=0):
        """"
        Detect and split junctions of trees, with at least 3 branches larger than prune_junctions.
        For each junction, keep the two incident edges with the largest weight, and remove the rest.
        """
        if prune_junctions == 0:
            return gin, 0
        junctions = Physlr.detect_junctions_of_tree(gin, prune_junctions)
        g = gin.copy()
        for junction in junctions:
            edges = list(g.edges(junction, data="n"))
            edges.sort(key=lambda e: e[2], reverse=True)
            if Physlr.args.verbose >= 3:
                print("Junction:", junction, "Edges:", *edges, file=sys.stderr)
            # Keep the two incident edges with the largest weight, and remove the rest.
            if keep_largest:
                for u, v, _ in edges[2:]:
                    g.remove_edge(u, v)
            else:
                for u, v, _ in edges:
                    g.remove_edge(u, v)
        return (g, len(junctions))

    @staticmethod
    def identify_junctions_graph(g, prune_junctions, junction_depth, include_bridges=True):
        gmst = Physlr.determine_pruned_mst(g)
        print(int(timeit.default_timer() - t0), "Searching for junctions...", file=sys.stderr)
        tree_junctions = []
        for component in nx.connected_components(gmst):
            tree_junctions += Physlr.detect_junctions_of_tree(
                gmst.subgraph(component), Physlr.args.prune_junctions)
        print(int(timeit.default_timer() - t0),
              "Found", len(tree_junctions), "junctions.", file=sys.stderr)
        if include_bridges:
            bridges, bridge_juncs = Physlr.identify_bridges(gmst, Physlr.args.prune_bridges, True)
            tree_junctions.extend(node for edge in bridges for node in edge)
            tree_junctions.extend(node for node in bridge_juncs)
        print(int(timeit.default_timer() - t0),
              "Expanded to", len(tree_junctions), "with bridges.", file=sys.stderr)
        junctions = []
        if Physlr.args.junction_depth > 0:
            print(int(timeit.default_timer() - t0),
                  "Exapnding junctions, depth:", Physlr.args.junction_depth, file=sys.stderr)
            if Physlr.args.junction_depth > 1:
                tree_junctions_expanded = set()
                for tree_junction in tree_junctions:
                    tree_junctions_expanded.update(
                        nx.bfs_tree(gmst, source=tree_junction,
                                    depth_limit=Physlr.args.junction_depth - 1))
            else:
                tree_junctions_expanded = set(tree_junctions)
            junctions = {m for n in tree_junctions_expanded for m in g.neighbors(n)}
            junctions.update(tree_junctions_expanded)
            print(int(timeit.default_timer() - t0),
                  "Exapnded to", len(junctions), "junctions.", file=sys.stderr)
        else:
            junctions = tree_junctions
        return junctions

    @staticmethod
    def determine_backbones_of_trees(g, prune_junctions):
        """"
        Determine backbones of the MSTs.
        Resolve junctions of >=3 branches of size >= prune_junctions.
        """
        paths = []
        removed_count = 0
        for component in nx.connected_components(g):
            gcomponents, rem_count =\
                Physlr.split_junctions_of_tree(prune_junctions, g.subgraph(component))
            removed_count += rem_count
            for subcomponent in nx.connected_components(gcomponents):
                gsubcomponent = g.subgraph(subcomponent)
                u, v, _ = Physlr.diameter_of_tree(gsubcomponent, weight="n")
                path = nx.shortest_path(gsubcomponent, u, v, weight="n")
                paths.append(path)
        paths.sort(key=len, reverse=True)
        print(
            int(timeit.default_timer() - t0),
            "Pruned", removed_count, "junctions in the backbone",
            file=sys.stderr)
        return paths

    @staticmethod
    def identify_chimera(g, backbones, distance, min_support):
        "Identify poorly supported (possibly chimeric) barcodes."
        print(
            int(timeit.default_timer() - t0),
            "Identifying poorly supported barcodes.", file=sys.stderr, flush=True)
        fout = open(Physlr.args.output, "w") if Physlr.args.output else None
        if fout:
            print("Tname", "Pos", "U", "V", "W", "Overlap", "Depth", "Support", sep="\t", file=fout)
        chimera = []
        for tname, backbone in enumerate(backbones):
            # Skip small components. Removing poorly supported barcodes can take many iterations.
            if len(backbone) < Physlr.args.min_path_size:
                continue

            for i, v in enumerate(backbone):
                us = set(backbone[max(0, i - distance) : i])
                ws = set(backbone[i + 1 : i + 1 + distance])
                if not us or not ws:
                    continue

                # Count the number molecules that directly overlap.
                overlappers = set(u for e in nx.edge_boundary(g, us, ws) for u in e)
                overlapping = len(overlappers)
                if overlapping > 0 and not fout:
                    continue

                # Count the number molecules that span the position.
                uneighbors = set()
                for u in us:
                    uneighbors.update(g.neighbors(u))
                wneighbors = set()
                for w in ws:
                    wneighbors.update(g.neighbors(w))
                uneighbors.difference_update(us, [v], ws)
                wneighbors.difference_update(us, [v], ws)
                spanners = uneighbors & wneighbors
                depth = overlapping + len(spanners)
                if depth >= min_support and not fout:
                    continue

                # Count the number of pairs of molecules that span the position.
                uneighbors -= spanners
                wneighbors -= spanners
                uboundary = set()
                wboundary = set()
                for u, w in nx.edge_boundary(g, uneighbors, wneighbors):
                    uboundary.add(u)
                    wboundary.add(w)
                support = depth + min(len(uboundary), len(wboundary))

                if fout:
                    print(tname, i, len(us), v, len(ws), overlapping, depth, support,
                          sep="\t", file=fout)
                if overlapping == 0 and depth < min_support and support < min_support:
                    chimera.append(v)
                    chimera += spanners
        if fout:
            fout.close()
        if Physlr.args.verbose >= 1:
            print("Chimera:", *chimera, file=sys.stderr)
        print(
            int(timeit.default_timer() - t0),
            "Identified", len(chimera), "poorly supported barcodes.", file=sys.stderr, flush=True)
        return chimera

    @staticmethod
    def determine_backbones_and_remove_chimera(g):
        """Remove chimeric vertices iteratively until none remain."""
        print(int(timeit.default_timer() - t0),
              "Determining the backbone-induced subgraph.", file=sys.stderr)
        if Physlr.args.d == 0:
            Physlr.args.d = 2
        if Physlr.args.s == 0:
            return Physlr.determine_backbones(g)

        iterations = 0
        nchimera = 0
        chimera = True
        while chimera:
            backbones = Physlr.determine_backbones(g)
            chimera = Physlr.identify_chimera(
                g, backbones, distance=Physlr.args.d, min_support=Physlr.args.s)
            g.remove_nodes_from(chimera)
            if chimera:
                iterations += 1
                nchimera += len(chimera)
        print(
            int(timeit.default_timer() - t0),
            "Removed", nchimera, "chimeric barcodes in", iterations, "iterations.",
            file=sys.stderr, flush=True)
        return backbones

    @staticmethod
    def physlr_cut_chimera(g):
        "Cut chimeric paths to correct misassemblies."
        if Physlr.args.d == 0:
            Physlr.args.d = 2
        g = Physlr.read_graph([Physlr.args.FILES[0]])
        backbones = Physlr.read_paths([Physlr.args.FILES[1]])
        chimera = Physlr.identify_chimera(
            g, backbones, distance=Physlr.args.d, min_support=Physlr.args.s)
        sep = ""
        for backbone in backbones:
            for u in backbone:
                if u in chimera:
                    sep = "\n"
                else:
                    print(sep, u, sep="", end="")
                    sep = " "
            sep = "\n"
        if sep:
            print()

    @staticmethod
    def determine_pruned_mst(g):
        """Return the pruned maximum spanning tree of the graph."""
        # having tested kruskal and prim, we found the former is faster in our case
        gmst = nx.maximum_spanning_tree(g, algorithm="kruskal", weight="n")
        print(
            int(timeit.default_timer() - t0),
            "Determined the maximum spanning tree.", file=sys.stderr, flush=True)
        Physlr.prune_mst(gmst, Physlr.args.prune_branches)
        return gmst

    @staticmethod
    def identify_contiguous_paths(g):
        """Return the contiguous paths and junctions of the graph."""
        g = g.copy()
        junctions = [u for u, deg in g.degree() if deg >= 3]
        g.remove_nodes_from(junctions)
        paths = list(nx.connected_components(g))
        paths.sort(key=len, reverse=True)
        return paths, junctions

    @staticmethod
    def identify_bridges(g, bridge_length, include_junctions=False):
        """Return the bridges of the graph"""
        paths, junctions = Physlr.identify_contiguous_paths(g)
        bridges = [path for path in paths if len(path) < bridge_length
                   and all(g.degree(u) == 2 for u in path)]
        bridges += g.subgraph(junctions).edges
        if include_junctions:
            return bridges, junctions
        return bridges


    @staticmethod
    def remove_bridges_once(g, bridge_length):
        """
        Remove bridges from this graph.
        Bridges are non-blunt contigs shorter than a specified length.
        """
        gmst = Physlr.determine_pruned_mst(g)
        bridges = Physlr.identify_bridges(gmst, bridge_length)
        for bridge in bridges:
            g.remove_nodes_from(bridge)
        if Physlr.args.verbose >= 3:
            print("Bridges:", *bridges, file=sys.stderr, flush=True)
        print(
            int(timeit.default_timer() - t0),
            "Removed", sum(map(len, bridges)), "vertices in", len(bridges), "bridges",
            "shorter than", bridge_length, "vertices.",
            file=sys.stderr, flush=True)
        return len(bridges)

    @staticmethod
    def remove_bridges(g, bridge_length):
        """Remove bridges iteratively until none remain."""
        iterations = 0
        total_nbridges = 0
        while True:
            nbridges = Physlr.remove_bridges_once(g, bridge_length)
            if nbridges == 0:
                break
            iterations += 1
            total_nbridges += nbridges
        print(
            int(timeit.default_timer() - t0),
            "Removed", total_nbridges, "bridges in", iterations, "iterations.",
            file=sys.stderr, flush=True)

    @staticmethod
    def determine_backbones(g):
        "Determine the backbones of the graph."
        g = g.copy()
        if Physlr.args.prune_bridges > 0:
            Physlr.remove_bridges(g, Physlr.args.prune_bridges)
        backbones = []
        gmst = Physlr.determine_pruned_mst(g)
        while not nx.is_empty(gmst):
            paths = Physlr.determine_backbones_of_trees(gmst, Physlr.args.prune_junctions)
            backbones += (path for path in paths if len(path) >= Physlr.args.prune_branches)
            for path in paths:
                gmst.remove_nodes_from(path)
        backbones.sort(key=len, reverse=True)
        print(
            int(timeit.default_timer() - t0),
            "Assembled", sum(map(len, backbones)), "molecules in", len(backbones), "paths.",
            file=sys.stderr, flush=True)
        return backbones

    @staticmethod
    def wrap_up_messages_and_pass(mst, messages, sender, receiver):
        """
        Wrap up all incoming messages to this node (sender) except the one from receiver;
        and set (pass) the message from sender to receiver.
        """
        if mst.degree(sender) == 1:
            length = 0
        else:
            length = max(messages[(sender, u)] for u in mst.neighbors(sender) if u != receiver)
        messages[(receiver, sender)] = 1 + length

    @staticmethod
    def measure_branch_length(mst):
        """
        Measure the lengths of branches.
        The branch length of an edge (u,v) is the longest path from (u,v) to a leaf vertex.
        """
        dfs = list(nx.dfs_edges(mst))
        if not dfs:
            return {}
        stack = [dfs[0][0]]
        branch_lengths = {}
        # Gather
        for edge in dfs:
            while stack[-1] != edge[0]:
                Physlr.wrap_up_messages_and_pass(mst, branch_lengths, stack.pop(), stack[-1])
            stack.append(edge[1])
        while len(stack) != 1:
            Physlr.wrap_up_messages_and_pass(mst, branch_lengths, stack.pop(), stack[-1])
        # Distribute
        for edge in dfs:
            Physlr.wrap_up_messages_and_pass(mst, branch_lengths, edge[0], edge[1])
        return branch_lengths

    @staticmethod
    def prune_mst_once(g, branch_size):
        """"
        Prune branches smaller than branch_size.
        Return the number of pruned vertices.
        """
        g0 = g.copy()
        for component in nx.connected_components(g0):
            branch_lengths = Physlr.measure_branch_length(g0.subgraph(component))
            edges = [(u, v) for (u, v), length in branch_lengths.items()
                     if g0.degree(u) >= 3 and length < branch_size]
            g.remove_edges_from(edges)
            for _, v in edges:
                if g.has_node(v):
                    g.remove_nodes_from(nx.node_connected_component(g, v))
        n = g0.number_of_nodes()
        pruned = n - g.number_of_nodes()
        if Physlr.args.verbose >= 3:
            print(
                int(timeit.default_timer() - t0),
                "Pruned", pruned, "vertices of", n, f"({round(100 * pruned / n, 2)}%)",
                file=sys.stderr, flush=True)
        return pruned

    @staticmethod
    def prune_mst(g, branch_size):
        """"
        Iteratively prune branches smaller than branch_size.
        First prune branches shorter than branch_size, then iteratively prune very small branches.
        """
        n = g.number_of_nodes()
        iterations = 0
        total_pruned = 0
        pruned = True
        while pruned and not nx.is_empty(g):
            pruned = Physlr.prune_mst_once(g, branch_size)
            total_pruned += pruned
            if pruned:
                iterations += 1
        print(
            int(timeit.default_timer() - t0),
            "Pruned", total_pruned, "vertices of", n, f"({round(100 * total_pruned / n, 2)}%)",
            "in", iterations, "iterations.",
            file=sys.stderr, flush=True)

    @staticmethod
    def print_flesh_path(backbone, backbone_insertions):
        "Print out the backbone path with 'flesh' barcodes added"
        for i, mol in enumerate(backbone):
            print(mol, file=sys.stdout, end=' ')
            if i in backbone_insertions:
                insertions = ",".join(backbone_insertions[i])
                print("(" + insertions + ")", file=sys.stdout, end=' ')
        print(backbone[len(backbone)-1], file=sys.stdout)

    # RE match for read header
    header_prefix_re = re.compile(r'^(\S+?)(\/[1-2])?')

    @staticmethod
    def is_valid_pair(bx1, bx2, name1, name2):
        "Checks if read pair's headers match (sanity check), and they have associated barcodes"
        header_prefix_match_r1 = re.search(Physlr.header_prefix_re, name1)
        header_prefix_match_r2 = re.search(Physlr.header_prefix_re, name2)
        return bx1 is not None and bx2 is not None and bx1 == bx2 and \
               header_prefix_match_r1.group(1) == header_prefix_match_r2.group(1)

    @staticmethod
    def remove_small_components(g, min_component_size):
        "Remove comonents smaller than min_component_size"
        if min_component_size < 2:
            return
        ncomponents, nvertices = 0, 0
        vertices = set()
        for component in nx.connected_components(g):
            if len(component) < min_component_size:
                vertices.update(component)
                ncomponents += 1
                nvertices += len(component)
        g.remove_nodes_from(vertices)
        print(
            int(timeit.default_timer() - t0),
            "Removed", nvertices, "vertices in", ncomponents, "components",
            "with fewer than", min_component_size, "vertices in a component.",
            file=sys.stderr)

    def physlr_filter(self):
        "Filter a graph."
        g = self.read_graph(self.args.FILES)
        Physlr.filter_edges(g, self.args.n)
        if self.args.M is not None:
            vertices = [u for u, prop in g.nodes().items() if prop["m"] >= self.args.M]
            g.remove_nodes_from(vertices)
            print(
                int(timeit.default_timer() - t0),
                "Removed", len(vertices), "vertices with", self.args.M, "or more molecules.",
                file=sys.stderr)
        Physlr.remove_small_components(g, self.args.min_component_size)
        self.write_graph(g, sys.stdout, self.args.graph_format)

    def physlr_best_edges(self):
        """Keep the best edges of each vertex."""
        g = self.read_graph(self.args.FILES)
        Physlr.filter_edges(g, self.args.n)
        Physlr.keep_best_edges(g, self.args.bestn)
        self.write_graph(g, sys.stdout, self.args.graph_format)
        print(int(timeit.default_timer() - t0), "Wrote graph", file=sys.stderr)

    def physlr_flesh_backbone(self):
        "Flesh out the barcodes in the backbone paths"
        g = self.read_graph([self.args.FILES[0]])
        backbones_raw = self.read_paths([self.args.FILES[1]])
        backbones = [b for b in backbones_raw if len(b) >= self.args.min_component_size]
        print(
            int(timeit.default_timer() - t0),
            "Removed", len(backbones_raw) - len(backbones),
            "backbones of", len(backbones_raw),
            "with fewer than", self.args.min_component_size,
            "vertices", file=sys.stderr)
        for backbone in backbones:
            backbone_insertions = {}
            neighbours = {v for u in backbone for v in g.neighbors(u)}
            # Find where the neighbours should go in the backbone path
            for neighbour in neighbours:
                if neighbour in backbone:
                    continue
                (max_n, max_index) = (float("-inf"), float("-inf"))
                for i, k in enumerate(backbone):
                    if not g.has_edge(neighbour, k):
                        continue
                    n = g[neighbour][k]["n"]
                    if n > max_n:
                        (max_n, max_index) = (n, i)
                # Put R or L of node with most shared minimizers?
                if max_index == 0:
                    insert_index = max_index
                elif max_index == len(backbone) - 1:
                    insert_index = max_index - 1
                else:
                    r_n = g[neighbour][backbone[max_index+1]]['n'] \
                        if g.has_edge(neighbour, backbone[max_index+1]) else 0
                    l_n = g[neighbour][backbone[max_index-1]]['n'] \
                        if g.has_edge(neighbour, backbone[max_index-1]) else 0
                    if l_n > r_n:
                        insert_index = max_index - 1
                    else:
                        insert_index = max_index
                if insert_index not in backbone_insertions:
                    backbone_insertions[insert_index] = []
                backbone_insertions[insert_index].append(neighbour)
            self.print_flesh_path(backbone, backbone_insertions)

    def physlr_subgraph(self):
        "Extract a vertex-induced subgraph."
        if self.args.d not in (0, 1):
            sys.exit("physlr subgraph: error: Only -d0 and -d1 are currently supported.")
        vertices = set(self.args.v.split(","))
        if not self.args.exclude_vertices and len(vertices) == 1 and self.args.d == 1:
            self.args.exclude_vertices = self.args.v
        exclude_vertices = set(self.args.exclude_vertices.split(","))
        g = self.read_graph(self.args.FILES)
        if self.args.d == 1:
            vertices.update(v for u in vertices for v in g.neighbors(u))
        subgraph = g.subgraph(vertices - exclude_vertices)
        print(int(timeit.default_timer() - t0), "Extracted subgraph", file=sys.stderr)
        self.write_graph(subgraph, sys.stdout, self.args.graph_format)
        print(int(timeit.default_timer() - t0), "Wrote graph", file=sys.stderr)

    def physlr_subgraph_file(self):
        "Extract a vertex-induced subgraph."
        if self.args.d not in (0, 1):
            sys.exit("physlr subgraph: error: Only -d0 and -d1 are currently supported.")
        g = self.read_graph([self.args.FILES[0]])
        vertices = []
        with open(self.args.FILES[1]) as fin:
            for line in fin:
                if not line.strip():
                    break
                vertices.append(line.split()[0])
                print(vertices[-1], file=sys.stderr)
        # vertices = set(self.args.v.split(","))
        vertices = set(vertices)
        if self.args.d == 1:
            vertices.update(v for u in vertices for v in g.neighbors(u))
        subgraph = g.subgraph(vertices)
        print(int(timeit.default_timer() - t0), "Extracted subgraph", file=sys.stderr)
        self.write_graph(subgraph, sys.stdout, self.args.graph_format)
        print(int(timeit.default_timer() - t0), "Wrote graph", file=sys.stderr)

    def physlr_subgraphs(self):
        "Extract multiple vertex-induced subgraphs."
        if self.args.output is None:
            sys.exit("physlr subgraphs: missing parameter: --output is need but not provided.")
        if self.args.d not in (0, 1):
            sys.exit("physlr subgraphs: error: Only -d0 and -d1 are currently supported.")
        vertices = set(self.args.v.split(","))
        exclude_vertices = set(self.args.exclude_vertices.split(","))
        g = self.read_graph(self.args.FILES)
        num_empty_subgraphs = 0
        print(int(timeit.default_timer() - t0),
              "Extracting and writing (sub)graphs",
              file=sys.stderr)
        if not os.path.exists(self.args.output):
            os.makedirs(self.args.output)
        for u in progress(vertices):
            vertices_u = set()
            if self.args.exclude_source == 0:
                vertices_u.add(u)
            if self.args.d == 1:
                vertices_u.update(v for v in g.neighbors(u))
            subgraph = g.subgraph(vertices_u - exclude_vertices)
            if subgraph.number_of_nodes() == 0:
                num_empty_subgraphs += 1
            else:
                fout = open(self.args.output+"/"+u+"."+self.args.graph_format, "w+")
                self.write_graph(subgraph, fout, self.args.graph_format)
                fout.close()
        print(int(timeit.default_timer() - t0),
              "Number of empty subgraphs (not written):", num_empty_subgraphs,
              file=sys.stderr)
        print(int(timeit.default_timer() - t0), "Wrote graphs", file=sys.stderr)

    def physlr_indexfa(self):
        "Index a set of sequences. The output file format is TSV."
        for filename in self.args.FILES:
            with open(filename) as fin:
                for name, seq, _, _ in read_fasta(fin):
                    print(name, "\t", sep="", end="")
                    print(*minimerize(self.args.k, self.args.w, seq.upper()))

    def physlr_indexlr(self):
        "Index a set of linked reads. The output file format is TSV."
        for filename in self.args.FILES:
            with open(filename) as fin:
                for _, seq, bx, _ in read_fasta(fin):
                    print(bx, "\t", sep="", end="")
                    print(*minimerize(self.args.k, self.args.w, seq.upper()))

    def physlr_count_minimizers(self):
        "Count the frequency of each minimizer."
        bxtomxs = self.read_minimizers(self.args.FILES)
        mx_counts = Counter(mx for mxs in progress(bxtomxs.values()) for mx in mxs)
        print(
            int(timeit.default_timer() - t0),
            "Counted", len(mx_counts), "minimizers", file=sys.stderr)

        count = 0
        print("Depth")
        for n in sorted(progress(mx_counts.values())):
            if n >= self.args.c:
                count += 1
                print(n)
        print(int(timeit.default_timer() - t0), "Wrote", count, "minimizers", file=sys.stderr)

    def physlr_intersect(self):
        "Print the minimizers in the intersection of each pair of barcodes."
        if self.args.n == 0:
            self.args.n = 1
        bxtomxs = self.read_minimizers(self.args.FILES)
        mxtobxs = self.construct_minimizers_to_barcodes(bxtomxs)
        if self.args.v:
            pairs = itertools.combinations(self.args.v.split(","))
        else:
            pairs = {(u, v) for bxs in mxtobxs.values() for u, v in itertools.combinations(bxs, 2)}
        for u, v in pairs:
            common = bxtomxs[u] & bxtomxs[v]
            if len(common) >= self.args.n:
                print(u, v, "", sep="\t", end="")
                print(*common)

    @staticmethod
    def remove_singleton_minimizers(bxtomxs):
        """
        Remove minimizers that occur only once.
        Return the counts of minimizers after removing singletons.
        """
        mx_counts = Counter(mx for mxs in progress(bxtomxs.values()) for mx in mxs)
        print(
            int(timeit.default_timer() - t0),
            "Counted", len(mx_counts), "minimizers", file=sys.stderr)

        singletons = {mx for mx, n in progress(mx_counts.items()) if n < 2}
        for mxs in progress(bxtomxs.values()):
            mxs -= singletons
        print(
            int(timeit.default_timer() - t0),
            "Removed", len(singletons), "minimizers that occur only once of", len(mx_counts),
            f"({round(100 * len(singletons) / len(mx_counts), 2)}%)", file=sys.stderr)
        for mx in singletons:
            del mx_counts[mx]
        return mx_counts

    def physlr_filter_barcodes(self):
        """
        Filter barcodes by number of minimizers.
        Read a TSV file of barcodes to minimizers.
        Remove minimizers that occur only once.
        Remove barkers with too few or too many minimizers.
        Write a TSV file of barcodes to minimizers.
        """
        bxtomxs = self.read_minimizers(self.args.FILES)
        Physlr.remove_singleton_minimizers(bxtomxs)

        q0, q1, q2, q3, q4 = quantile(
            [0, 0.25, 0.5, 0.75, 1], (len(mxs) for mxs in bxtomxs.values()))
        low_whisker = int(q1 - self.args.coef * (q3 - q1))
        high_whisker = int(q3 + self.args.coef * (q3 - q1))
        if self.args.n == 0:
            self.args.n = max(q0, low_whisker)
        if self.args.N is None:
            self.args.N = min(1 + q4, high_whisker)

        print(
            int(timeit.default_timer() - t0), " Counted minimizers per barcode\n",
            f"    Markers per barcode: Q0={q0} Q1={q1} Q2={q2} Q3={q3} Q4={q4} Q3-Q1={q3 - q1}\n",
            f"    Q3-{self.args.coef}*(Q3-Q1)={low_whisker} n={self.args.n}\n",
            f"    Q3+{self.args.coef}*(Q3-Q1)={high_whisker} N={self.args.N}",
            sep="", file=sys.stderr)

        too_few, too_many = 0, 0
        for bx, mxs in progress(bxtomxs.items()):
            if len(mxs) < self.args.n:
                too_few += 1
            elif len(mxs) >= self.args.N:
                too_many += 1
            else:
                print(bx, "\t", sep="", end="")
                print(*mxs)
        print(
            "    Discarded", too_few, "barcodes with too few minimizers of", len(bxtomxs),
            f"({round(100 * too_few / len(bxtomxs), 2)}%)", file=sys.stderr)
        print(
            "    Discarded", too_many, "barcodes with too many minimizers of", len(bxtomxs),
            f"({round(100 * too_many / len(bxtomxs), 2)}%)", file=sys.stderr)
        print(
            int(timeit.default_timer() - t0),
            "Wrote", len(bxtomxs) - too_few - too_many, "barcodes", file=sys.stderr)

    def physlr_filter_minimizers(self):
        "Filter minimizers by depth of coverage. Remove repetitive minimizers."
        bxtomxs = self.read_minimizers(self.args.FILES)
        mx_counts = Physlr.remove_singleton_minimizers(bxtomxs)

        # Identify frequent minimizers.
        q1, q2, q3 = quantile([0.25, 0.5, 0.75], mx_counts.values())
        low_whisker = int(q1 - self.args.coef * (q3 - q1))
        high_whisker = int(q3 + self.args.coef * (q3 - q1))
        if self.args.C is None:
            self.args.C = high_whisker
        print(
            int(timeit.default_timer() - t0),
            " Minimizer frequency: Q1=", q1, " Q2=", q2, " Q3=", q3,
            " Q1-", self.args.coef, "*(Q3-Q1)=", low_whisker,
            " Q3+", self.args.coef, "*(Q3-Q1)=", high_whisker,
            " C=", self.args.C, sep="", file=sys.stderr)

        # Remove frequent minimizers.
        frequent_mxs = {mx for mx, count in mx_counts.items() if count >= self.args.C}
        num_empty_barcodes = 0
        for bx, mxs in progress(bxtomxs.items()):
            mxs -= frequent_mxs
            if not mxs:
                num_empty_barcodes += 1
                continue
            print(bx, "\t", sep="", end="")
            print(*mxs)

        print(
            int(timeit.default_timer() - t0),
            "Removed", len(frequent_mxs), "most frequent minimizers of", len(mx_counts),
            f"({round(100 * len(frequent_mxs) / len(mx_counts), 2)}%)", file=sys.stderr)
        print(
            int(timeit.default_timer() - t0),
            "Removed", num_empty_barcodes, "empty barcodes of", len(bxtomxs),
            f"({round(100 * num_empty_barcodes / len(bxtomxs), 2)}%)", file=sys.stderr)
        print(
            int(timeit.default_timer() - t0),
            "Wrote", len(bxtomxs) - num_empty_barcodes, "barcodes", file=sys.stderr)

    def remove_repetitive_minimizers(self, bxtomxs, mxtobxs):
        "Remove repetitive minimizers."

        # Remove minimizers that occur only once.
        num_mxs = len(mxtobxs)
        singletons = {mx for mx, bxs in progress(mxtobxs.items()) if len(bxs) < 2}
        for mx in singletons:
            del mxtobxs[mx]
        for mxs in progress(bxtomxs.values()):
            mxs -= singletons
        print(
            int(timeit.default_timer() - t0),
            "Removed", len(singletons), "minimizers that occur only once of", num_mxs,
            f"({round(100 * len(singletons) / num_mxs, 2)}%)", file=sys.stderr)

        # Identify repetitive minimizers.
        q1, q2, q3 = quantile([0.25, 0.5, 0.75], (len(bxs) for bxs in mxtobxs.values()))
        whisker = int(q3 + self.args.coef * (q3 - q1))
        if self.args.C is None:
            self.args.C = whisker
        print(
            int(timeit.default_timer() - t0),
            " Minimizer frequency: Q1=", q1, " Q2=", q2, " Q3=", q3,
            " Q3+", self.args.coef, "*(Q3-Q1)=", whisker,
            " C=", self.args.C, sep="", file=sys.stderr)

        # Remove frequent (likely repetitive) minimizers.
        num_mxs = len(mxtobxs)
        repetitive = {mx for mx, bxs in mxtobxs.items() if len(bxs) >= self.args.C}
        for mx in repetitive:
            del mxtobxs[mx]
        for xs in progress(bxtomxs.values()):
            xs -= repetitive
        print(
            int(timeit.default_timer() - t0),
            "Removed", len(repetitive), "most frequent minimizers of", num_mxs,
            f"({round(100 * len(repetitive) / num_mxs, 2)}%)", file=sys.stderr)

    def physlr_overlap(self):
        "Read a sketch of linked reads and find overlapping barcodes."

        bxtomxs = self.read_minimizers(self.args.FILES)
        mxtobxs = self.construct_minimizers_to_barcodes(bxtomxs)

        # Add the vertices.
        g = nx.Graph()
        for u, mxs in sorted(progress(bxtomxs.items())):
            if len(mxs) >= self.args.n:
                g.add_node(u, n=len(mxs))
        print(
            int(timeit.default_timer() - t0),
            "Added", g.number_of_nodes(), "barcodes to the graph", file=sys.stderr)

        # Add the overlap edges.
        edges = Counter(
            (u, v) for bxs in progress(mxtobxs.values()) for u, v in itertools.combinations(bxs, 2))
        print(int(timeit.default_timer() - t0), "Loaded", len(edges), "edges", file=sys.stderr)

        for (u, v), n in progress(edges.items()):
            if n >= self.args.n:
                g.add_edge(u, v, n=n)
        num_removed = len(edges) - g.number_of_edges()
        print(
            int(timeit.default_timer() - t0),
            "Removed", num_removed, "edges with fewer than", self.args.n,
            "common minimizers of", len(edges),
            f"({round(100 * num_removed / len(edges), 2)}%)", file=sys.stderr)

        num_singletons = Physlr.remove_singletons(g)
        print(
            int(timeit.default_timer() - t0),
            "Removed", num_singletons, "isolated vertices.", file=sys.stderr)

        Physlr.print_graph_stats(g)

        # Write the graph.
        self.write_tsv(g, sys.stdout)
        print(int(timeit.default_timer() - t0), "Wrote the graph", file=sys.stderr)

    def physlr_filter_overlap(self):
        "Read a Physlr overlap graph and filter edges."

        edge_weight = []

        at_edges = False
        print(int(timeit.default_timer() - t0), "Processing Nodes", file=sys.stderr)
        with open(self.args.FILES[0], "r") as overlap_input:
            for line in overlap_input:
                if at_edges:
                    columns = line.rstrip().split("\t")
                    edge_weight.append(int(columns[2]))
                else:
                    print(line.rstrip())
                    if not line.strip():
                        print(next(overlap_input).rstrip())
                        print(int(timeit.default_timer() - t0), "Processing Edges", file=sys.stderr)
                        at_edges = True

        print(int(timeit.default_timer() - t0), "Sorting Edges", file=sys.stderr)
        edge_weight.sort()
        lower_threshold = edge_weight[int(len(edge_weight) * self.args.minimizer_overlap / 100) - 1]

        # Faster to read tsv again than to store edges as a dictionary
        print(int(timeit.default_timer() - t0), "Filtering Edges", file=sys.stderr)
        print(int(timeit.default_timer() - t0), "Lower Threshold", lower_threshold, file=sys.stderr)
        at_edges = False
        with open(self.args.FILES[0], "r") as overlap_input:
            for line in overlap_input:
                if at_edges:
                    columns = line.rstrip().split("\t")
                    if int(columns[2]) > lower_threshold:
                        print(line.rstrip())
                else:
                    if not line.strip():
                        at_edges = True
                        next(overlap_input)

    def physlr_degree(self):
        "Print the degree of each vertex."
        g = self.read_graph(self.args.FILES)
        Physlr.filter_edges(g, self.args.n)
        print("U\tn\tDegree")
        for u, prop in progress(g.nodes.items()):
            print(u, prop["n"], g.degree(u), sep="\t")
        print(int(timeit.default_timer() - t0), "Wrote degrees of vertices", file=sys.stderr)

    def physlr_common_neighbours(self):
        """Count the number of common neighbours for each edge."""
        g = self.read_graph(self.args.FILES)
        for u, v in g.edges:
            g[u][v]["n"] = len(list(nx.common_neighbors(g, u, v)))
        print(int(timeit.default_timer() - t0), "Counted common neighbours.",
              file=sys.stderr, flush=True)
        self.write_graph(g, sys.stdout, self.args.graph_format)
        print(int(timeit.default_timer() - t0), "Wrote the graph.", file=sys.stderr)

    def physlr_mst(self):
        """Determine the maximum spanning tree pruned for small branches."""
        g = self.read_graph(self.args.FILES)
        Physlr.remove_singletons(g)
        if Physlr.args.prune_bridges > 0:
            Physlr.remove_bridges(g, Physlr.args.prune_bridges)
        gmst = Physlr.determine_pruned_mst(g)

        self.write_graph(gmst, sys.stdout, self.args.graph_format)
        print(int(timeit.default_timer() - t0), "Wrote the MST.", file=sys.stderr)

    def physlr_mst_troubleshoot(self):
        """Determine the maximum spanning tree pruned for small branches."""
        g = self.read_graph(self.args.FILES)
        Physlr.remove_singletons(g)
        if Physlr.args.prune_bridges > 0:
            Physlr.remove_bridges(g, Physlr.args.prune_bridges)
        gmst = Physlr.determine_pruned_mst(g)

        print(int(timeit.default_timer() - t0), "Measuring branches.", file=sys.stderr, flush=True)
        for component in nx.connected_components(gmst):
            gcomponent = gmst.subgraph(component)
            branch_lengths = Physlr.measure_branch_length(gcomponent)
            for u, v in branch_lengths:
                gmst[u][v]["l"] = min(branch_lengths[(u, v)], branch_lengths[(v, u)])
        print(int(timeit.default_timer() - t0), "Measured branches.", file=sys.stderr, flush=True)

        self.write_graph(gmst, sys.stdout, self.args.graph_format)
        print(int(timeit.default_timer() - t0), "Wrote the MST.", file=sys.stderr)

    def physlr_report_junctions_graph(self):
        """
        Report junctions in the MST of the graph and output a list of junc barcodes.
        """
        g = self.read_graph(self.args.FILES)
        gmst = Physlr.determine_pruned_mst(g)
        print(int(timeit.default_timer() - t0), "Searching for junctions...", file=sys.stderr)
        tree_junctions = []
        for component in nx.connected_components(gmst):
            tree_junctions += Physlr.detect_junctions_of_tree(
                gmst.subgraph(component), Physlr.args.prune_junctions)
        print(int(timeit.default_timer() - t0),
              "Found", len(tree_junctions), "junctions.", file=sys.stderr)
        junctions = []
        if self.args.junction_depth > 0:
            print(int(timeit.default_timer() - t0),
                  "Exapnding junctions, depth:", self.args.junction_depth, file=sys.stderr)
            if self.args.junction_depth > 1:
                tree_junctions_expanded = set()
                for tree_junction in tree_junctions:
                    tree_junctions_expanded.update(
                        nx.bfs_tree(gmst, source=tree_junction,
                                    depth_limit=self.args.junction_depth-1))
            else:
                tree_junctions_expanded = set(tree_junctions)
            junctions = {m for n in tree_junctions_expanded for m in g.neighbors(n)}
            junctions.update(tree_junctions_expanded)
            print(int(timeit.default_timer() - t0),
                  "Exapnded to", len(junctions), "junctions.", file=sys.stderr)
        else:
            junctions = tree_junctions
        for junction in junctions:
            print(junction, file=sys.stdout)
        print(int(timeit.default_timer() - t0), "Wrote junctions.", file=sys.stderr)

    def physlr_remove_bridges_graph(self):
        """
        Iteratively remove bridges in the MST of the graph and output the graph.
        """
        g = self.read_graph(self.args.FILES)
        if Physlr.args.prune_bridges > 0:
            Physlr.remove_bridges(g, Physlr.args.prune_bridges)
        self.write_graph(g, sys.stdout, self.args.graph_format)

    def physlr_backbone(self):
        "Determine the backbone path of the graph."
        g = self.read_graph(self.args.FILES)
        backbones = self.determine_backbones(g)
        for backbone in backbones:
            print(*backbone)

    def physlr_backbone_graph(self):
        "Determine the backbone-induced subgraph."
        g = self.read_graph(self.args.FILES)
        Physlr.remove_singletons(g)
        backbones = Physlr.determine_backbones_and_remove_chimera(g)
        subgraph = nx.Graph()
        for backbone in backbones:
            gbackbone = g.subgraph(backbone)
            subgraph.add_nodes_from(gbackbone.nodes.data())
            subgraph.add_edges_from(gbackbone.edges.data())
        subgraph = self.sort_vertices(subgraph)
        self.write_graph(subgraph, sys.stdout, self.args.graph_format)
        print(int(timeit.default_timer() - t0), "Output the backbone subgraph", file=sys.stderr)

    def physlr_biconnected_components(self):
        "Separate a graph into its biconnected components by removing its cut vertices."
        g = self.read_graph(self.args.FILES)
        cut_vertices = list(nx.articulation_points(g))
        g.remove_nodes_from(cut_vertices)
        print(
            int(timeit.default_timer() - t0),
            "Removed", len(cut_vertices), "cut vertices.", file=sys.stderr)
        self.write_graph(g, sys.stdout, self.args.graph_format)
        print(int(timeit.default_timer() - t0), "Wrote graph", file=sys.stderr)

    def physlr_tiling_graph(self):
        "Determine the minimum-tiling-path-induced subgraph."
        g = self.read_graph(self.args.FILES)
        Physlr.filter_edges(g, self.args.n)
        backbones = self.determine_backbones(g)
        tiling = {u for path in backbones for u in nx.shortest_path(g, path[0], path[-1])}
        subgraph = g.subgraph(tiling)
        self.write_graph(subgraph, sys.stdout, self.args.graph_format)

    def physlr_count_molecules(self):
        "Estimate the nubmer of molecules per barcode."
        g = self.read_graph(self.args.FILES)
        Physlr.filter_edges(g, self.args.n)
        print(
            int(timeit.default_timer() - t0),
            "Separating barcodes into molecules", file=sys.stderr)

        for u, prop in progress(g.nodes.items()):
            subgraph = g.subgraph(g.neighbors(u))
            # Ignore K3 (triangle) components.
            prop["m"] = sum(
                1 for component in nx.biconnected_components(subgraph)
                if len(component) >= 4)
        self.write_graph(g, sys.stdout, self.args.graph_format)

    @staticmethod
    def split_minimizers_bx(bx, g, bxtomxs):
        "Partition the minimizers of the given barcode"
        bx_match = re.compile(r'^(\S+)_\d+$')
        mxs = bxtomxs[bx]
        mol = 0
        mol_list = []
        while g.has_node(bx + "_" + str(mol)):
            bxmol = bx + "_" + str(mol)
            neighbour_mxs_list = [bxtomxs[re.search(bx_match, v).group(1)] \
                                  for v in g.neighbors(bxmol) \
                                  if re.search(bx_match, v).group(1) in bxtomxs]
            if not neighbour_mxs_list:
                neighbour_mxs_list = [set()]
            neighbour_mxs_set = set.union(*neighbour_mxs_list)
            molec_mxs = set.intersection(mxs, neighbour_mxs_set)
            mol_list.append((bxmol, molec_mxs))
            mol += 1
        return mol_list

    @staticmethod
    def split_minimizers_bx_process(bx):
        """
        Partition the minimizers of this barcode.
        The Graph and bx->min dictionary are passed as class variables.
        """
        return Physlr.split_minimizers_bx(bx, Physlr.graph, Physlr.bxtomxs)

    def physlr_split_minimizers(self):
        "Given the molecule overlap graph, split the minimizers into molecules"
        if len(self.args.FILES) < 2:
            msg = "physlr split-minimizers: error: graph file and bx to minimizer inputs required"
            sys.exit(msg)
        g = self.read_graph([self.args.FILES[0]])
        bxtomxs = self.read_minimizers([self.args.FILES[1]])

        if self.args.threads == 1:
            moltomxs = [self.split_minimizers_bx(bx, g, bxtomxs) for bx in progress(bxtomxs)]
            moltomxs = dict(x for l in moltomxs for x in l)

        else:
            Physlr.graph = g
            Physlr.bxtomxs = bxtomxs
            with multiprocessing.Pool(self.args.threads) as pool:
                moltomxs = dict(x for l in pool.map(self.split_minimizers_bx_process,
                                                    progress(bxtomxs), chunksize=100) for x in l)
            Physlr.graph = None
            Physlr.bxtomxs = None

        empty_ct = 0
        for mol in moltomxs:
            if not moltomxs[mol]:
                empty_ct += 1
                print("%s\t%s" % (mol, ""), file=sys.stdout)
                print("Warning:", mol, "has no associated minimizers", file=sys.stderr)
            else:
                print("%s\t%s" % (mol, " ".join(map(str, moltomxs[mol]))), file=sys.stdout)

    def physlr_split_reads_molecules(self):
        "Given the molecule -> minimizers table and the reads, partition reads into molecules"
        if len(self.args.FILES) < 3:
            sys.exit("physlr split-reads-molecules: error: molecule minimizers,\
            bx minimizers, reads inputs required")
        moltomxs = self.read_minimizers([self.args.FILES[0]])
        mol_counts = self.count_molecules_per_bx(moltomxs)
        bxtomxs_filename = self.args.FILES[1]
        num_pairs, num_valid_pairs, num_no_mx, num_equal_mx, num_no_int_mx = 0, 0, 0, 0, 0

        bxtomxs_file = open(bxtomxs_filename, 'r')

        read_count = 0
        for readfile in self.args.FILES[2:]:
            with open(readfile, 'r') as fin:
                for name, seq, bx, qual in read_fasta(fin):
                    if read_count == 0:
                        (name1, seq1, bx1, qual1) = (name, seq, bx, qual)
                        read_count += 1
                    else:
                        num_pairs += 1
                        mx_info1 = bxtomxs_file.readline().strip()
                        mx_info2 = bxtomxs_file.readline().strip()
                        if self.is_valid_pair(bx1, bx, name1, name) and bx in mol_counts:
                            (bx1_mol, mxs1) = self.parse_minimizer_line(mx_info1)
                            (bx2_mol, mxs2) = self.parse_minimizer_line(mx_info2)
                            if bx1_mol != bx2_mol or bx1_mol != bx1:
                                print("Should match: ", bx1_mol, bx2_mol, bx1, file=sys.stderr)
                                sys.exit("Error: Minimizer TSV order doesn't match reads fq file")

                            (mol, inc_no_int_mx, inc_equal_mx) = self.assign_read_molecule(
                                set.union(mxs1, mxs2), moltomxs, mol_counts, bx1)
                            bx_mol = bx1 + mol
                            num_no_int_mx += inc_no_int_mx
                            num_equal_mx += inc_equal_mx
                            self.print_read(name1 + " BX:Z:" + bx_mol, seq1, qual1)
                            self.print_read(name + " BX:Z:" + bx_mol, seq, qual)
                            num_valid_pairs += 1
                        elif self.is_valid_pair(bx1, bx, name1, name) and \
                                not self.args.molecules_bx_only:
                            self.print_read(name1 + " BX:Z:" + bx1, seq1, qual1)
                            self.print_read(name + " BX:Z:" + bx, seq, qual)
                            num_no_mx += 1
                        elif not self.args.molecules_bx_only:
                            self.print_read(name1, seq1, qual1)
                            self.print_read(name, seq, qual)
                        read_count = 0

        print("Saw", num_pairs, "read pairs, saw",
              num_valid_pairs, "valid read pairs with associated barcodes.",
              num_no_mx, "read pairs' barcodes had no split minimizers.",
              num_no_int_mx, "read pairs' barcodes had no intersecting minimizers",
              num_equal_mx, "read pairs had multiple molecule assignments",
              file=sys.stderr)
        bxtomxs_file.close()

    @staticmethod
    def print_read(name, seq, qual):
        "Prints a read to stdout"
        print("@", name, "\n", seq, "\n+\n", qual, sep="")

    @staticmethod
    def parse_minimizer_line(min_line):
        "Given a minimizer line from a read, parse out the barcode_mol and set of minimizers"
        min_line = min_line.split("\t", 1)
        if len(min_line) == 2:
            return (min_line[0], set(map(int, min_line[1].split())))
        return (min_line[0], set())

    @staticmethod
    def assign_read_molecule(mxs, moltomxs, mol_counts, bx):
        "Given the minimizers of a read and the barcode, assign to a molecule"
        intersections = {mol: len(set.intersection(mxs, moltomxs[bx + "_" + str(mol)]))
                         for mol in range(0, mol_counts[bx]) if bx + "_" + str(mol) in moltomxs}
        if not intersections.values():
            return "", 1, 0
        max_intersection = max(intersections.values())
        if max_intersection == 0:
            return "", 1, 0
        max_hits = [mol for mol in intersections if intersections[mol] == max_intersection]
        if len(max_hits) == 1:
            return "_" + str(max_hits[0]), 0, 0
        return "_" + str(random.choice(max_hits)), 0, 1

    @staticmethod
    def detect_communities_biconnected_components(g, node_set):
        """Separate bi-connected components. Return components."""
        if len(node_set) < Physlr.subgraph_size and Physlr.args.skip_small:
            return [set(node_set)]
            # return list(nx.connected_components(g.subgraph(node_set)))
        cut_vertices = set(nx.articulation_points(g.subgraph(node_set)))
        components = list(nx.connected_components(g.subgraph(node_set - cut_vertices)))
        return components

    @staticmethod
    def detect_communities_common_neighbours(g, node_set, cn_threshold):
        """
        Filter edges with few common neighbours (local bridges).
        Separate bi-connected components. Return components.
        """
        subgraph = g.subgraph(node_set).copy()
        weak_edges = [(u, v) for u, v in progress(subgraph.edges())
                      if len(list(nx.common_neighbors(subgraph, u, v))) < cn_threshold]
        subgraph.remove_edges_from(weak_edges)
        cut_vertices = list(nx.articulation_points(subgraph))
        subgraph.remove_nodes_from(cut_vertices)
        return list(nx.connected_components(subgraph))

    @staticmethod
    def detect_communities_k_clique(g, node_set, k=3):
        """Apply k-clique community detection. Return communities."""
        if len(node_set) < Physlr.subgraph_size and Physlr.args.skip_small:
            return [set(node_set)]
        return list(nx.algorithms.community.k_clique_communities(g.subgraph(node_set), k))

    @staticmethod
    def detect_communities_k3_clique(g, node_set, k=3):
        """
        Apply our own k3-clique percolation algorithm. Return communities.
        by Amirhossein Afshinfard
        """
        if k > 3:
            sys.exit(" k > 3 is not supported for this function."
                     "Switch to the other function and re-run")
        if len(node_set) < Physlr.subgraph_size and Physlr.args.skip_small:
            return [set(node_set)]
        import scipy as sp
        import numpy as np
        from sklearn.metrics.pairwise import cosine_similarity

        communities = []
        if len(node_set) > 1:
            adj_array = nx.adjacency_matrix(g.subgraph(node_set)).toarray()
            squared_adj = sp.linalg.blas.sgemm(1.0, adj_array, adj_array)
            candidates1 = np.nonzero(np.multiply(adj_array, squared_adj))
            # candidates2 = np.nonzero((adj_array > 0) == (squared_adj > 0))
            candidates3 = np.where((adj_array > 0) & (squared_adj > 0))
            # hard to use with the current style :
            # >> candidates4= zip(*np.where((adj_array > 0) == (squared_adj > 0)))
            candidates = candidates3
            connectors = []
            # for i, j in zip(candidates[0], candidates[1]):
            #     if i < j:
            #         # print("for i, j:", i, j)
            #         connectors.append([sorted([i, j, k]) for k in np.where((adj_array[i] > 0) & (adj_array[j] > 0))[0]])
            clique_graph_nodes = set()
            # perc_edges = []
            # clique_graph = nx.Graph()
            # for connector in connectors:
            #     for clique in connector:
            #         clique_graph_nodes.add(tuple(clique))
            #         if len(connector) > 1:
            #             for clique2 in connector:
            #                 if not (clique2 == clique):
            #                     perc_edges.append((tuple(clique), tuple(clique2)))
            # clique_graph.add_nodes_from(clique_graph_nodes)
            # clique_graph.add_edges_from(perc_edges)
            # concomps = list(nx.connected_components(clique_graph))
            # communities = []
            # for sets in concomps:
            #     communities.append({i for j in sets for i in j})
        return [set(node_set)]

    @staticmethod
    def detect_communities_k3_clique2(g, node_set, k=3):
        """
        Apply our own k3-clique percolation algorithm based on edge to node.
        by Amirhossein Afshinfard
        """
        if k > 3:
            sys.exit(" k > 3 is not supported for this function."
                     "Switch to the other function and re-run")
        if len(node_set) < Physlr.subgraph_size and Physlr.args.skip_small:
            return [set(node_set)]
        # import scipy as sp
        # import numpy as np
        # from sklearn.metrics.pairwise import cosine_similarity

        communities = []
        triangles = set()
        if len(node_set) > 1:
            subgraph = g.subgraph(node_set)
            for u, v in subgraph.edges():
                # for w in subgraph.nodes():
                for w in subgraph.neighbors(u):
                    if v != w:
                        if subgraph.has_edge(v, w):
                            triangles.add(frozenset([u, v, w]))
        # members_dict = defaultdict(list)
        # for triangle in triangles:
        #     for node in triangle:
        #         members_dict[node].append(triangle)

        # for triangle in triangles:
        #     for u, v in itertools.combinations(triangle,2):
        return [set(node_set)]

    @staticmethod
    def detect_communities_louvain(g, node_set, init_communities=None):
        """Apply Louvain community detection on a single component. Return communities."""
        if len(node_set) < 2:
            return []
        import community as louvain
        partition = louvain.best_partition(g.subgraph(node_set), init_communities)
        return [{node for node in partition.keys() if partition[node] == com}
                for com in set(partition.values())]

    @staticmethod
    def detect_communities_cosine_of_squared(g, node_set, squaring=True, threshold=0.7):
        """
        Square the adjacency matrix and then use cosine similarity to detect communities.
        Return communities.
        """
        if len(node_set) < Physlr.subgraph_size and Physlr.args.skip_small:
            return [set(node_set)]
        import scipy as sp
        import numpy as np
        from sklearn.metrics.pairwise import cosine_similarity

        communities = []
        if len(node_set) > 1:
            adj_array = nx.adjacency_matrix(g.subgraph(node_set)).toarray()
            if squaring:
                new_adj = np.multiply(
                    cosine_similarity(
                        sp.linalg.blas.sgemm(1.0, adj_array, adj_array)) >= threshold, adj_array)
            else:
                new_adj = np.multiply(cosine_similarity(adj_array) >= threshold, adj_array)
            edges_to_remove = np.argwhere(new_adj != adj_array)
            barcode_dict = dict(zip(range(len(node_set)), list(node_set)))
            edges_to_remove_barcode = [(barcode_dict[i], barcode_dict[j])
                                       for i, j in edges_to_remove]
            sub_graph_copy = nx.Graph(g.subgraph(node_set))
            sub_graph_copy.remove_edges_from(edges_to_remove_barcode)
            cos_components = list(nx.connected_components(sub_graph_copy))
            for com in cos_components:
                communities.append(com)
        return communities

    @staticmethod
    def partition_subgraph_into_bins_randomly(node_set, max_size=50):
        """
        Partition the subgraph into bins randomly for faster processing. Return bins.
        Warning: This function is not deterministic.
        """
        if len(node_set) < max_size:
            return [set(node_set)]
        bins_count = 1 + len(node_set) // max_size
        node_list = list(node_set)
        random.shuffle(node_list)
        size, leftover = divmod(len(node_set), bins_count)
        bins = [node_list[0 + size * i: size * (i + 1)] for i in range(bins_count)]
        edge = size * bins_count
        for i in range(leftover):
            bins[i % bins_count].append(node_list[edge + i])
        return [set(x) for x in bins]

    @staticmethod
    def merge_communities(g, communities, node_set=0, strategy=0, cutoff=20):
        """Merge communities if appropriate."""
        mode = 1
        if cutoff == -1:  # no merging
            return communities
        if len(communities) == 1 and (node_set == 0 or strategy != 1):
            return communities
        if strategy == 1:  # Merge by Initializing Louvain with the communities
            return Physlr.detect_communities_louvain(g, communities, node_set)
        # Ad-hoc Merge (default - strategy = 0)
        merge_network = nx.Graph()
        for i in range(len(communities)):
            merge_network.add_node(i)
        for i, com1 in enumerate(communities):
            for j, com2 in enumerate(communities):
                if i >= j:
                    continue
                if mode == 1:  # disjoint input communities.
                    if nx.number_of_edges(
                            g.subgraph(com1.union(com2))) - \
                            nx.number_of_edges(g.subgraph(com1)) - \
                            nx.number_of_edges(g.subgraph(com2)) > cutoff:
                        merge_network.add_edge(i, j)
                else:  # overlapping input communities (when using k3 or ?louvain)
                    if nx.number_of_edges(
                            g.subgraph(com1.union(com2))) - \
                            len(set(g.subgraph(com1).edges()).union(
                                set(g.subgraph(com2).edges()))) \
                            > cutoff:
                        merge_network.add_edge(i, j)
        return [{barcode for j in i for barcode in communities[j]}
                for i in nx.connected_components(merge_network)]

    @staticmethod
    def determine_molecules_partition_split_merge(g, component):
        """
        Assign the neighbours of this vertex to molecules using fast heuristic community detection.
        Pipeline: bi-connected (bc) + partition + bc + k-cliques communities + merge.
        """
        if len(component) < Physlr.subgraph_size and Physlr.args.skip_small:
            return [set(component)]
        return [merged
                for bi_connected_component in
                Physlr.detect_communities_biconnected_components(g, component)
                for merged in
                Physlr.merge_communities(
                    g, [cluster
                        for bin_set in
                        Physlr.partition_subgraph_into_bins_randomly(
                            bi_connected_component)
                        for bi_con2 in
                        Physlr.detect_communities_biconnected_components(g, bin_set)
                        for cluster in
                        Physlr.detect_communities_k_clique(g, bi_con2, k=3)],
                        # Physlr.detect_communities_k3_clique2(g, bi_con2)],
                    bi_connected_component, strategy=0)
                ]

    @staticmethod
    def determine_molecules(g, u, junctions, strategy):
        """Assign the neighbours of this vertex to molecules."""
        communities = [g[u].keys()]
        if junctions:
            if u not in junctions:
                # strategy = "nothing"
                return u, {i: 0 for i in g[u].keys()}
                #return u, {v: i for i, vs in enumerate(communities) for v in vs}
        # alg_list = strategy.split("+")
        alg_list = strategy
        alg_white_list = {"cc","bc", "bcbin", "cn2", "cn3", "k3", "k3bin", "k4",
                          "cos", "cosbin", "sqcos", "sqcosbin", "louvain", "distributed"}
        for algorithm in alg_list:
            communities_temp = []
            if algorithm not in alg_white_list:
                print("Strategy: ", algorithm, file=sys.stderr)
                sys.exit("Error: strategy not valid")
            if algorithm == "cc":
                for component in communities:
                    communities_temp.extend(
                        list(nx.connected_components(g.subgraph(component))))
            if algorithm == "bc":
                for component in communities:
                    communities_temp.extend(
                        Physlr.detect_communities_biconnected_components(g, component))
            if algorithm == "bcbin":
                for component in communities:
                    communities_temp.extend(
                        [merged for merged in Physlr.merge_communities(
                            g, [cluster
                                for bin_set in
                                Physlr.partition_subgraph_into_bins_randomly(
                                    component)
                                for cluster in
                                Physlr.detect_communities_biconnected_components(g, bin_set)
                                ]
                        )
                        ]
                    )
            elif algorithm == "cn2":
                for component in communities:
                    communities_temp.extend(
                        Physlr.detect_communities_common_neighbours(g, component, cn_threshold=2))
            elif algorithm == "cn3":
                for component in communities:
                    communities_temp.extend(
                        Physlr.detect_communities_common_neighbours(g, component, cn_threshold=3))
            elif algorithm == "k3":
                for component in communities:
                    communities_temp.extend(
                        Physlr.detect_communities_k_clique(g, component, k=3))
            elif algorithm == "k3bin":
                for component in communities:
                    communities_temp.extend(
                        [merged for merged in Physlr.merge_communities(
                            g, [cluster
                                for bin_set in
                                Physlr.partition_subgraph_into_bins_randomly(
                                    component)
                                for cluster in
                                Physlr.detect_communities_k_clique(g, bin_set, k=3)
                                ]
                        )
                        ]
                    )
            elif algorithm == "k4":
                for component in communities:
                    communities_temp.extend(
                        Physlr.detect_communities_k_clique(g, component, k=4))
            elif algorithm == "cos":
                for component in communities:
                    communities_temp.extend(
                        Physlr.detect_communities_cosine_of_squared(
                            g, component, squaring=False, threshold=Physlr.args.cost))
            elif algorithm == "cosbin":
                for component in communities:
                    communities_temp.extend(
                        [merged for merged in Physlr.merge_communities(
                            g, [cluster
                                for bin_set in
                                Physlr.partition_subgraph_into_bins_randomly(
                                    component)
                                for cluster in
                                Physlr.detect_communities_cosine_of_squared(
                                    g, bin_set, squaring=False, threshold=Physlr.args.cost)
                                ]
                        )
                        ]
                    )
            elif algorithm == "sqcos":
                for component in communities:
                    communities_temp.extend(
                        Physlr.detect_communities_cosine_of_squared(
                            g, component, squaring=True, threshold=Physlr.args.sqcost))
            elif algorithm == "sqcosbin":
                for component in communities:
                    communities_temp.extend(
                        [merged for merged in Physlr.merge_communities(
                            g, [cluster
                                for bin_set in
                                Physlr.partition_subgraph_into_bins_randomly(
                                    component)
                                for cluster in
                                Physlr.detect_communities_cosine_of_squared(
                                    g, bin_set, squaring=True, threshold=Physlr.args.sqcost)
                                ]
                        )
                         ]
                    )
            elif algorithm == "louvain":
                for component in communities:
                    communities_temp.extend(
                        Physlr.detect_communities_louvain(g, component))
            if algorithm == "distributed":
                for component in communities:
                    communities_temp.extend(
                        Physlr.determine_molecules_partition_split_merge(g, component))
            communities = communities_temp

        communities.sort(key=len, reverse=True)
        return u, {v: i for i, vs in enumerate(communities) if len(vs) > 1 for v in vs}

    @staticmethod
    def determine_molecules_process(u):
        """
        Assign the neighbours of this vertex to molecules.
        The graph is passed in the class variable Physlr.graph.
        """
        return Physlr.determine_molecules(Physlr.graph, u, Physlr.junctions, Physlr.args.strategy)

    @staticmethod
    def set_settings(round):
        if round == 1:
<<<<<<< HEAD
            Physlr.args.skip_small = True
=======
            print("Settings for round 1:", file=sys.stderr)
            Physlr.args.skip_small = False
>>>>>>> 8d84a76b
            # Physlr.args.strategy = ["distributed+sqcosbin"]
            Physlr.args.junction_depth = 0
            Physlr.args.cost = 0.5
            Physlr.args.sqcost = 0.85
            print("# threads: ",Physlr.args.threads, "| sqcosbin t:", Physlr.args.sqcost,
                  "|  junction_depth ", Physlr.args.junction_depth, "| Skip small:", Physlr.args.skip_small,
                  file=sys.stderr)
        if round == 2:
            print("Settings for round 2:", file=sys.stderr)
            # Physlr.args.strategy = ["sqcosbin"]
            Physlr.args.threads = int(Physlr.args.threads/2)
            Physlr.args.skip_small = False
            Physlr.args.junction_depth = 10
            Physlr.args.cost = 0.55
            Physlr.args.sqcost = 0.87
            print("# threads: ", Physlr.args.threads, "| sqcosbin t:", Physlr.args.sqcost,
                  "|  junction_depth ", Physlr.args.junction_depth, "| Skip small:", Physlr.args.skip_small,
                  file=sys.stderr)
        if round == 3:
            print("Settings for round 3:", file=sys.stderr)
            # Physlr.args.strategy = ["sqcosbin"]
            Physlr.args.junction_depth = 10
<<<<<<< HEAD
            Physlr.args.cost = 0.5
            Physlr.args.sqcost = 0.9
        # if round == 4:
        #     # Physlr.args.strategy = ["sqcosbin"]
        #     Physlr.args.junction_depth = 15
        #     Physlr.args.cost = 0.55
        #     Physlr.args.sqcost = 0.87
=======
            Physlr.args.cost = 0.55
            Physlr.args.sqcost = 0.90
            print("# threads: ", Physlr.args.threads, "| sqcosbin t:", Physlr.args.sqcost,
                  "|  junction_depth ", Physlr.args.junction_depth, "| Skip small:", Physlr.args.skip_small,
                  file=sys.stderr)
        # if round == 4:
        #     # Physlr.args.strategy = ["sqcosbin"]
        #     Physlr.args.junction_depth = 10
        #     Physlr.args.cost = 0.55
        #     Physlr.args.sqcost = 0.90
>>>>>>> 8d84a76b

    def physlr_molecules(self):
        "Separate barcodes into molecules."
        Physlr.subgraph_size = 5
        alg_white_list = {"cc", "bc", "bcbin", "cn2", "cn3", "k3", "k3bin", "k4",
                          "cos", "cosbin", "sqcos", "sqcosbin", "louvain", "distributed"}
        alg_list_2d = [t.split("+") for t in self.args.strategy.split("++")]
        if not alg_list_2d:
            sys.exit("Error: physlr molecule: missing parameter --separation-strategy")
        for alg_list in alg_list_2d:
            if not set(alg_list).issubset(alg_white_list):
                exit_message = "Error: physlr molecule: wrong input parameter(s) " + \
                               "--separation-strategy: " + str(set(alg_list) - alg_white_list)
                sys.exit(exit_message)
        junctions = []
        if len(self.args.FILES) > 1:
            gin = self.read_graph([self.args.FILES[0]])
            with open(self.args.FILES[1]) as fin:
                for line in fin:
                    junctions.append(line.split()[0])
            print(
                int(timeit.default_timer() - t0),
                "Separating junction-causing barcodes into molecules "
                "using the following algorithm(s):\n\t",
                alg_list_2d,
                #self.args.strategy.replace("++"," / ").replace("+", " + "),
                "\n\tand other barcodes with bc.",
                file=sys.stderr)
        else:
            gin = self.read_graph(self.args.FILES)
            print(
                int(timeit.default_timer() - t0),
                "Separating barcodes into molecules using the following algorithm(s):\n\t",
                alg_list_2d,
                # self.args.strategy.replace("++"," / ").replace("+", " + "),
                file=sys.stderr)
        Physlr.filter_edges(gin, self.args.n)
        # Partition the neighbouring vertices of each barcode into molecules.
        round = self.args.round
        for alg_list in alg_list_2d:
            Physlr.set_settings(round)
            Physlr.args.prune_bridges = 10
            Physlr.args.prune_branches = 10
            Physlr.args.prune_junctions = 30
            if round > 1:
                print(
                    int(timeit.default_timer() - t0),
                    "Detecting junction-causing barcodes",
                    file=sys.stderr)
                junctions = Physlr.identify_junctions_graph(
                    gin, self.args.prune_junctions, self.args.junction_depth)
            # round = round + 1
            if junctions:
                print(
                    int(timeit.default_timer() - t0),
                    "Working on the junction-causing barcodes with algs:", alg_list,
                    file=sys.stderr)
                if "sqcos" in alg_list or "cos" in alg_list or\
                        "sqcosbin" in alg_list or "cosbin" in alg_list:
                    print(
                        int(timeit.default_timer() - t0),
                        "cost:", Physlr.args.cost, "sqcost:",Physlr.args.sqcost,
                        file=sys.stderr)
                nodes_to_process = junctions
            else:
                print(
                    int(timeit.default_timer() - t0),
                    "Working on the whole overlap graph with algs:", alg_list,
                    file=sys.stderr)
                nodes_to_process = gin
            if self.args.threads == 1:
                molecules = dict(
                    self.determine_molecules(
                        gin, u, junctions, alg_list) for u in progress(nodes_to_process))
            else:
                Physlr.graph = gin
                Physlr.junctions = junctions
                Physlr.args.strategy = alg_list
                with multiprocessing.Pool(self.args.threads) as pool:
                    molecules = dict(pool.map(
                        self.determine_molecules_process, progress(nodes_to_process), chunksize=100))
                Physlr.graph = None
            print(int(timeit.default_timer() - t0), "Identified molecules", file=sys.stderr)
            if not molecules:
                print(int(timeit.default_timer() - t0), "Not working!!!", file=sys.stderr)
            # print("DEEEEEEEBUG:", file=sys.stderr)
            # for u, vs in sorted(molecules.items()):
            #     if vs and max(vs.values()) > 0:
            #         print("u:", u, file=sys.stderr)
            #         print("vs:", vs, file=sys.stderr)
            #         print("type vs.:", type(vs), file=sys.stderr)
            #         exit("BYE")
            # print("END OF DEEEEEEEBUG:", file=sys.stderr)
            self.args.new_method = True
            if self.args.new_method:
                # Add vertices.
                if round > 1:
                    gout = gin.copy()
                else:
                    gout = nx.Graph()
                cumul_nmolecules = 0
                cumul_junctions = 0
                for u, vs in sorted(molecules.items()):
                    n = gin.nodes[u]["n"]
                    nmolecules = 1 + max(vs.values()) if vs else 0
                    if nmolecules > 1:
                        cumul_nmolecules += (nmolecules-1)
                        cumul_junctions += 1
                    for i in range(nmolecules):
                        if round > 1:
                            gout.add_node(f"{u}-{i}", n=n)
                        elif round ==1:
                            gout.add_node(f"{u}_{i}", n=n)
                    # set([cluster for v, cluster in a.items()])
                print(
                    int(timeit.default_timer() - t0),
                    "Identified", cumul_nmolecules, "new molecules in",
                    gin.number_of_nodes(), "barcodes and Solved", cumul_junctions, "barcode re-uses.",
                    # round(gout.number_of_nodes() / gin.number_of_nodes(), 2), "mean molecules per barcode",
                    file=sys.stderr)

                # DEEEEEEEBUG:
                # u: AAACACCAGAAACCTA - 1
                # vs: {'AGTGAGGTCATAAGCC-1': 0, 'AAGCGAGCAGCTGCAC-1': 0, 'CGGTTTCAGCACCGTC-1': 0, 'CTCGTACAGGGCGAAG-1': 0,
                #      'CATTATCAGATTAGGT-1': 0, 'AAGACCTGTGTGTGCC-1': 0, 'TCTTACAAGGTCAAGC-1': 0, 'TTTGT
                #          CAGTACATCGT - 1': 1, 'GACAACTTCTGGAGCC - 1': 1}

                # Add edges
                if round > 1:
                    for u, vs in sorted(molecules.items()):
                        for v, cluster in vs.items():
                            if v in molecules:
                                if v not in molecules[u] or u not in molecules[v]:
                                    continue
                                u_molecule = molecules[u][v]
                                v_molecule = molecules[v][u]
                                gout.add_edge(f"{u}-{u_molecule}", f"{v}-{v_molecule}", n=gin[u][v]["n"])
                            else:
                                u_molecule = molecules[u][v]
                                gout.add_edge(f"{u}-{u_molecule}", f"{v}", n=gin[u][v]["n"])
                    # remove older nodes
                    gout.remove_nodes_from([u for u, _ in molecules.items()])
                elif round ==1:
                    for (u, v), prop in gin.edges.items():
                        # Skip singleton and cut vertices, which are excluded from the partition.
                        if v not in molecules[u] or u not in molecules[v]:
                            continue
                        u_molecule = molecules[u][v]
                        v_molecule = molecules[v][u]
                        gout.add_edge(f"{u}_{u_molecule}", f"{v}_{v_molecule}", n=prop["n"])
            else:  # old method
                gout = nx.Graph()
                for u, vs in sorted(molecules.items()):
                    n = gin.nodes[u]["n"]
                    nmolecules = 1 + max(vs.values()) if vs else 0
                    for i in range(nmolecules):
                        gout.add_node(f"{u}_{i}", n=n)
                print(
                    int(timeit.default_timer() - t0),
                    "Identified", gout.number_of_nodes(), "molecules in",
                    gin.number_of_nodes(), "barcodes.",
                    #round(gout.number_of_nodes() / gin.number_of_nodes(), 2), "mean molecules per barcode",
                    file=sys.stderr)
                for (u, v), prop in gin.edges.items():
                    # Skip singleton and cut vertices, which are excluded from the partition.
                    if v not in molecules[u] or u not in molecules[v]:
                        continue
                    u_molecule = molecules[u][v]
                    v_molecule = molecules[v][u]
                    gout.add_edge(f"{u}_{u_molecule}", f"{v}_{v_molecule}", n=prop["n"])

            print(int(timeit.default_timer() - t0), "Separated molecules", file=sys.stderr)
            num_singletons = Physlr.remove_singletons(gout)
            print(
                int(timeit.default_timer() - t0),
                "Removed", num_singletons, "isolated vertices.", file=sys.stderr)
            #gin.clear()
            #gin = gout.copy()
            gin = gout
            round = round + 1
            gout = 0
            # Physlr.graph.clear()
            #gout.clear()
            #old_molecules = molecules
            #gc.collect()


        Physlr.identify_junctions_graph(
            gin, self.args.prune_junctions, self.args.junction_depth)
        gout = gin
        self.write_graph(gout, sys.stdout, self.args.graph_format)
        print(int(timeit.default_timer() - t0), "Wrote graph", file=sys.stderr)

    @staticmethod
    def write_subgraphs_stats(g, fout):
        "Write statistics of the subgraphs."
        print("Barcode\tNodes\tEdges\tDensity", file=fout)
        for i in progress(g):
            print(i, g[i][0], g[i][1], g[i][2], sep="\t", file=fout)

    @staticmethod
    def subgraph_stats(g, u):
        """Extract the statistics of the vertex-induced subgraph with the vertex being u."""
        sub_graph = g.subgraph(g.neighbors(u))
        nodes_count = sub_graph.number_of_nodes()
        edges_count = sub_graph.number_of_edges()
        if nodes_count < 2:
            return u, [nodes_count, edges_count, 0.0]
        return u, (nodes_count, edges_count,
                   (edges_count*2.0/(nodes_count*(nodes_count-1))))

    @staticmethod
    def subgraph_stats_process(u):
        """
        Extract the statistics of the subgraph of neighbours of this vertex.
        The graph is passed in the class variable Physlr.graph.
        """
        return Physlr.subgraph_stats(Physlr.graph, u)

    def physlr_subgraphs_stats(self):
        "Retrieve subgraphs' stats."
        nodes_of_interest = []
        if len(self.args.FILES) > 1:
            gin = self.read_graph([self.args.FILES[0]])
            with open(self.args.FILES[1]) as fin:
                for line in fin:
                    nodes_of_interest.append(line.split()[0])
            print(
                int(timeit.default_timer() - t0),
                "Computing statistics for subgraphs of interest...",
                file=sys.stderr)
        else:
            gin = self.read_graph(self.args.FILES)
            print(
                int(timeit.default_timer() - t0),
                "Computing statistics of all subgraphs...", file=sys.stderr)
            nodes_of_interest = gin
        #Physlr.filter_edges(gin, self.args.n)

        if self.args.threads == 1:
            stats = dict(self.subgraph_stats(gin, u) for u in progress(gin))
        else:
            Physlr.graph = gin
            with multiprocessing.Pool(self.args.threads) as pool:
                stats = dict(pool.map(
                    self.subgraph_stats_process, progress(nodes_of_interest), chunksize=100))
            Physlr.graph = None
        print(int(timeit.default_timer() - t0), "Extracted subgraphs' statistics.", file=sys.stderr)
        self.write_subgraphs_stats(stats, sys.stdout)

    @staticmethod
    def index_minimizers_in_backbones(backbones, bxtomxs):
        "Index the positions of the minimizers in the backbones."
        mxtopos = {}
        for tid, path in enumerate(progress(backbones)):
            for pos, u in enumerate(path):
                iter_c = 0
                while u not in bxtomxs:
                    u = u.rsplit("_", 1)[0]
                    if iter_c > 20:
                        break
                    iter_c += 1
                if u not in bxtomxs:
                    print("Could not find barcode", u, file=sys.stderr)
                    sys.exit()
                for mx in bxtomxs[u]:
                    mxtopos.setdefault(mx, set()).add((tid, pos))
        print(
            int(timeit.default_timer() - t0),
            "Indexed", len(mxtopos), "minimizers", file=sys.stderr)
        return mxtopos

    @staticmethod
    def determine_orientation(x, y, z):
        "Determine the orientation of an alignment."
        if x is not None and z is not None:
            return "." if x == y == z else "+" if x <= y <= z else "-" if x >= y >= z else "."
        if x is not None:
            return "+" if x < y else "-" if x > y else "."
        if z is not None:
            return "+" if y < z else "-" if y > z else "."
        return "."

    def map_indexing(self):
        "Load data structures and indexes required for mapping."
        if len(self.args.FILES) < 3:
            sys.exit("physlr map: error: at least three file arguments are required")
        path_filenames = [self.args.FILES[0]]
        target_filenames = [self.args.FILES[1]]
        query_filenames = self.args.FILES[2:]

        # Index the positions of the minimizers in the backbone.
        moltomxs = Physlr.read_minimizers(target_filenames)
        query_mxs = moltomxs if target_filenames == query_filenames else \
            Physlr.read_minimizers_list(query_filenames)

        # Index the positions of the markers in the backbone.
        backbones = Physlr.read_paths(path_filenames)
        backbones = [backbone for backbone in backbones
                     if len(backbone) >= self.args.min_component_size]
        mxtopos = Physlr.index_minimizers_in_backbones(backbones, moltomxs)

        return query_mxs, mxtopos, backbones

    def physlr_map_mkt(self):
        """
        Map sequences to a physical map.
        Usage: physlr map TGRAPH.path TMARKERS.tsv QMARKERS.tsv... >MAP.bed
        """
        import physlr.mkt
        import numpy

        query_mxs, mxtopos, _backbones = self.map_indexing()

        # Map the query sequences to the physical map.
        num_mapped = 0
        for qid, mxs in progress(query_mxs.items()):
            # Count the number of minimizers mapped to each target position.
            tidpos_to_n = Counter(pos for mx in mxs for pos in mxtopos.get(mx, ()))
            # Map each target position to a query position.
            # tid->tpos->qpos_list
            tid_to_qpos = {}
            for qpos, mx in enumerate(mxs):
                for (tid, tpos) in mxtopos.get(mx, ()):
                    if not tid in tid_to_qpos:
                        tid_to_qpos[tid] = {}
                    if not tpos in tid_to_qpos[tid]:
                        tid_to_qpos[tid][tpos] = []
                    tid_to_qpos[tid][tpos].append(qpos)

            tid_to_mkt = {}
            for (tid, tpos_to_qpos) in tid_to_qpos.items():
                # build array of the time points of measurements
                # build array containing the measurements corresponding to entries of time
                timepoints = []
                measurements = []
                num_tpos = 0
                for (tpos, qpos_list) in tpos_to_qpos.items():
                    # do not use islands (noise?)
                    # determine count of non-island sequences
                    if tpos + 1 in tpos_to_qpos or tpos - 1 in tpos_to_qpos:
                        for qpos in qpos_list:
                            timepoints.append(tpos)
                            measurements.append(qpos)
                        num_tpos += 1
                if num_tpos > self.args.mkt_median_threshold or len(timepoints) > 50000:
                    # print("Warning ", len(timepoints), " minimizers positions in ", \
                    #       num_tpos, " backbone positions seen for scaffold ", qid, \
                    #       " to backbone ", tid, file=sys.stderr)
                    timepoints = []
                    measurements = []
                    for (tpos, qpos_list) in tpos_to_qpos.items():
                        if tpos + 1 in tpos_to_qpos or tpos - 1 in tpos_to_qpos:
                            timepoints.append(tpos)
                            measurements.append(statistics.median_low(qpos_list))
                tid_to_mkt[tid] = physlr.mkt.test(numpy.array(timepoints), \
                                                  numpy.array(measurements), \
                                                  1, self.args.p, "upordown")
            mapped = False
            for (tid, tpos), score in tidpos_to_n.items():
                if score >= self.args.n:
                    orientation = "."
                    if tid in tid_to_mkt:
                        # mk: string of test result
                        # m: slope
                        # c: intercept
                        # p: significance
                        result = tid_to_mkt[tid]
                        mapped = True
                        if result[3] < self.args.p and result[1] != 0:
                            orientation = "+" if result[1] > 0 else "-"
                    print(tid, tpos, tpos + 1, qid, score, orientation, sep="\t")
            if mapped:
                num_mapped += 1
        print(
            int(timeit.default_timer() - t0),
            "Mapped", num_mapped, "sequences of", len(query_mxs),
            f"({round(100 * num_mapped / len(query_mxs), 2)}%)", file=sys.stderr)

    def physlr_map(self):
        """
        Map sequences to a physical map.
        Usage: physlr map TPATHS.path TMARKERS.tsv QMARKERS.tsv... >MAP.bed
        """

        query_mxs, mxtopos, _backbones = self.map_indexing()

        # Map the query sequences to the physical map.
        num_mapped = 0
        for qid, mxs in progress(query_mxs.items()):
            # Map each target position to a query position.
            tidpos_to_qpos = {}
            for qpos, mx in enumerate(mxs):
                for tidpos in mxtopos.get(mx, ()):
                    tidpos_to_qpos.setdefault(tidpos, []).append(qpos)
            for tidpos, qpos in tidpos_to_qpos.items():
                tidpos_to_qpos[tidpos] = statistics.median_low(qpos)

            # Count the number of minimizers mapped to each target position.
            tidpos_to_n = Counter(pos for mx in mxs for pos in mxtopos.get(mx, ()))

            mapped = False
            for (tid, tpos), score in tidpos_to_n.items():
                if score >= self.args.n:
                    mapped = True
                    orientation = Physlr.determine_orientation(
                        tidpos_to_qpos.get((tid, tpos - 1), None),
                        tidpos_to_qpos.get((tid, tpos + 0), None),
                        tidpos_to_qpos.get((tid, tpos + 1), None))
                    print(tid, tpos, tpos + 1, qid, score, orientation, sep="\t")
            if mapped:
                num_mapped += 1
        print(
            int(timeit.default_timer() - t0),
            "Mapped", num_mapped, "sequences of", len(query_mxs),
            f"({round(100 * num_mapped / len(query_mxs), 2)}%)", file=sys.stderr)

    def physlr_map_paf(self):
        """
        Map sequences to a physical map and output a PAF file.
        Usage: physlr map TGRAPH.path TMARKERS.tsv QMARKERS.tsv... >MAP.paf
        """

        query_mxs, mxtopos, backbones = self.map_indexing()

        # Map the query sequences to the physical map.
        num_mapped = 0
        for qid, mxs in progress(query_mxs.items()):
            # Map each target position to a query position.
            tidpos_to_qpos = {}
            for qpos, mx in enumerate(mxs):
                for tidpos in mxtopos.get(mx, ()):
                    tidpos_to_qpos.setdefault(tidpos, []).append(qpos)
            for tidpos, qpos in tidpos_to_qpos.items():
                q0, q1, q2, q3, q4 = quantile([0, 0.25, 0.5, 0.75, 1], qpos)
                low_whisker = max(q0, int(q1 - self.args.coef * (q3 - q1)))
                high_whisker = min(q4, int(q3 + self.args.coef * (q3 - q1)))
                tidpos_to_qpos[tidpos] = (low_whisker, q2, high_whisker)

            # Count the number of minimizers mapped to each target position.
            tidpos_to_n = Counter(pos for mx in mxs for pos in mxtopos.get(mx, ()))

            mapped = False
            for (tid, tpos), score in tidpos_to_n.items():
                if score >= self.args.n:
                    mapped = True
                    # The qpos tuple is (low_whisker, median, high_whisker).
                    qmedian_before = tidpos_to_qpos.get((tid, tpos - 1), (None, None, None))[1]
                    qstart, qmedian, qend = tidpos_to_qpos[tid, tpos]
                    qmedian_after = tidpos_to_qpos.get((tid, tpos + 1), (None, None, None))[1]
                    orientation = Physlr.determine_orientation(
                        qmedian_before, qmedian, qmedian_after)
                    qlength = len(mxs)
                    tlength = len(backbones[tid])
                    if qend-qstart==0 or int(qend - qstart)==0:
                        print("n:",self.args.n, file=sys.stderr)
                        print("qid, tid:", qid, " ", tid, file=sys.stderr)
                        print("qstart, qend:", qstart," ",qend, file=sys.stderr)
                        print("score:", score, file=sys.stderr)
                        print("other:", file=sys.stderr)
                        print(
                            qid, qlength, qstart, qend,
                            orientation,
                            tid, tlength, tpos, tpos + 1,
                            score, qend - qstart, sep="\t", file=sys.stderr)
                        sys.exit()
                    mapq = int(100 * score / (qend - qstart))
                    print(
                        qid, qlength, qstart, qend,
                        orientation,
                        tid, tlength, tpos, tpos + 1,
                        score, qend - qstart, mapq, sep="\t")
            if mapped:
                num_mapped += 1
        print(
            int(timeit.default_timer() - t0),
            "Mapped", num_mapped, "sequences of", len(query_mxs),
            f"({round(100 * num_mapped / len(query_mxs), 2)}%)", file=sys.stderr)

    def physlr_liftover_paf(self):
        """Lift over query coordinates of a PAF file from minimzer index to nucleotide position."""
        if len(self.args.FILES) < 2:
            sys.exit("physlr liftover-paf: error: At least two file arguments are required")
        query_filenames = [self.args.FILES[0]]
        paf_filenames = self.args.FILES[1:]

        # Read the minimizer positions of the query sequence.
        liftover = {}
        qlengths = {}
        for qname, posmxs in Physlr.read_minimizers_pos(query_filenames).items():
            assert qname not in liftover
            liftover[qname] = [pos for pos, _ in posmxs]
            qlengths[qname] = max(liftover[qname])

        # Lift over the query coordinates of the PAF file.
        for qname, _qlength, qstart, qend, orientation, \
                tname, tlength, tstart, tend, score, length, mapq in \
                progress(Physlr.read_paf(paf_filenames)):
            print(
                qname, qlengths[qname], liftover[qname][qstart], liftover[qname][qend],
                orientation, tname, tlength, tstart, tend, score, length, mapq, sep="\t")

    @staticmethod
    def chr_isdecimal(x):
        "Return true if this string contains only decimal digits, ignoring a prefix of chr."
        return str.isdecimal(x[3:]) if x.startswith("chr") else str.isdecimal(x)

    @staticmethod
    def chr_int(x):
        "Convert this string to an integer, ignoring a prefix of chr."
        if not Physlr.chr_isdecimal(x):
            return None
        return int(x[3:]) if x.startswith("chr") else int(x)

    def physlr_annotate_graph(self):
        """
        Annotate a graph with a BED or PAF file of mappings.
        Usage: physlr annotate-graph GRAPH PATH BED_OR_PAF... >ANNOTATED-GRAPHVIZ
        """

        if len(self.args.FILES) < 2:
            sys.exit("physlr annotate-graph: error: at least two file arguments are required")
        graph_filenames = [self.args.FILES[0]]
        path_filenames = [self.args.FILES[1]]
        bed_filenames = self.args.FILES[2:]

        g = self.read_graph(graph_filenames)
        Physlr.remove_small_components(g, self.args.min_component_size)
        backbones = Physlr.read_paths(path_filenames)

        # Associate vertices with mapped query names.
        utomapping = {}
        for tname, tstart, _, qname, score, _ in \
                progress(Physlr.read_bed(bed_filenames)):
            if score < self.args.n:
                continue
            tname = int(tname)
            tstart = int(tstart)
            u = backbones[tname][tstart]
            if u not in utomapping or score > utomapping[u][3]:
                utomapping[u] = (tname, tstart, qname, score)

        # Map reference names to integers.
        qnames = list({qname for _, _, qname, _ in utomapping.values()})
        qnames.sort(key=lambda s: (
            not Physlr.chr_isdecimal(s),
            Physlr.chr_int(s) if Physlr.chr_isdecimal(s) else s))
        qnametoindex = {s: i for i, s in enumerate(qnames)}
        qnames = None

        # Output the annotated graph in GraphViz format.
        print("strict graph {\nnode [style=filled width=1 height=1]\nedge [color=lightgrey]")
        for u, prop in g.nodes.items():
            if u in utomapping:
                tname, tstart, qname, _ = utomapping[u]
                hue = round(qnametoindex[qname] / len(qnametoindex), 3)
                print(f'"{u}" [label="{tname}_{tstart}" color="{hue},1,1"]')
            else:
                print(f'"{u}"')
        for e, prop in g.edges.items():
            u, v = sorted(e)
            print(f'"{u}" -- "{v}" [label={prop["n"]}]')
        print("}")
        print(int(timeit.default_timer() - t0), "Wrote graph", file=sys.stderr)

    def physlr_bed_to_path(self):
        """
        Convert a BED file of mappings to scaffolds paths.
        Usage: physlr bed-to-path BED... >PATH
        """

        # Construct a dictionary of query names to their best position on the physical map.
        qnames = {}
        for tname, tstart, _, qname, score, orientation in \
                progress(Physlr.read_bed(self.args.FILES)):
            if score < self.args.n:
                continue
            qnames.setdefault(qname, {}).setdefault(tname, []).append((tstart, orientation))

        # Order and orient the queries on the physical map.
        scaffolds = []
        for qname, targets in progress(qnames.items()):
            tname, positions = max(targets.items(), key=lambda target: len(target[1]))
            tstart = statistics.median_low(x[0] for x in positions)
            orientations = Counter(x[1] for x in positions).most_common(2)
            if len(orientations) == 1 or orientations[0][1] > orientations[1][1]:
                orientation = orientations[0][0]
            else:
                orientation = "."
            scaffolds.append((tname, tstart, orientation, qname))
        scaffolds.sort()
        print(int(timeit.default_timer() - t0), f"Ordered and oriented queries.", file=sys.stderr)

        num_scaffolds = 0
        num_contigs = 0
        prev_tname = None
        for tname, _, orientation, qname in progress(scaffolds):
            num_contigs += 1
            if prev_tname:
                if tname != prev_tname:
                    num_scaffolds += 1
                    print()
                else:
                    print(" ", end="")
            print(qname, orientation, sep="", end="")
            prev_tname = tname
        num_scaffolds += 1
        print()
        print(
            int(timeit.default_timer() - t0),
            f"Wrote {num_contigs} contigs in {num_scaffolds} scaffolds.",
            file=sys.stderr)

    def physlr_path_to_fasta(self):
        """
        Produce sequences in FASTA format from paths.
        Usage: physlr path-to-fasta FASTA PATH... >FASTA
        """
        if len(self.args.FILES) < 2:
            sys.exit("physlr path-to-fasta: error: at least two file arguments are required")
        fasta_filenames = self.args.FILES[0:1]
        path_filenames = self.args.FILES[1:]
        seqs = Physlr.read_fastas(fasta_filenames)
        paths = Physlr.read_paths(path_filenames)

        num_scaffolds = 0
        num_contigs = 0
        num_bases = 0

        gaps = "N" * self.args.gap_size

        for path in progress(paths):
            if not path:
                continue

            all_unoriented = all([name[-1] == "." for name in path])
            if all_unoriented:
                continue

            seq = gaps.join(Physlr.get_oriented_sequence(seqs, name)
                            if name[-1] != "." else ("N" * len(seqs[name[0:-1]]))
                            for name in path)

            if len(seq) < self.args.min_length:
                continue
            num_scaffolds += 1
            print(f">{str(num_scaffolds).zfill(7)} LN:i:{len(seq)} xn:i:{len(path)}\n{seq}")
            num_contigs += len(path)
            num_bases += len(seq)

        used_seqs = {name[0:-1] for path in paths for name in path if name[-1] != "."}

        for name in seqs:
            if name not in used_seqs:
                seq = seqs[name]
                if len(seq) < self.args.min_length:
                    continue
                num_scaffolds += 1
                print(f">{str(num_scaffolds).zfill(7)} LN:i:{len(seq)} xn:i:{1}\n{seq}")
                num_contigs += 1
                num_bases += len(seq)

        print(
            int(timeit.default_timer() - t0),
            f"Wrote {num_bases} bases in {num_contigs} contigs in {num_scaffolds} scaffolds.",
            file=sys.stderr)

    def physlr_filter_bed(self):
        """
        Select records from a BED file in the order given by a .path file.
        Usage: physlr filter-bed BED PATH... >BED
        """
        if len(self.args.FILES) < 2:
            sys.exit("physlr filter-bed: error: at least two file arguments are required")
        bed_filenames = [self.args.FILES[0]]
        path_filenames = self.args.FILES[1:]

        num_beds = 0
        bxtobeds = {}
        for bed in progress(Physlr.read_bed(bed_filenames)):
            num_beds += 1
            qname = bed[3]
            bxtobeds.setdefault(qname, []).append(bed)
        print(
            int(timeit.default_timer() - t0),
            "Indexed", len(bxtobeds), "barcodes in", num_beds, "BED records", file=sys.stderr)

        num_paths = 0
        num_barcodes = 0
        num_beds = 0
        num_too_small = 0
        num_missing = 0
        for i, path in enumerate(progress(Physlr.read_paths(path_filenames))):
            path = [x for subpath in path for x in subpath.strip("()").split(",")]
            if len(path) < self.args.min_component_size:
                num_too_small += 1
                continue
            num_paths += 1
            if i != 0:
                print("NA\tNA\tNA\tNA\tNA\tNA")
            for u in path:
                num_barcodes += 1
                bx = u
                if not self.args.molecule_bed:
                    bx = u.split("_", 1)[0]
                if bx not in bxtobeds:
                    num_missing += 1
                    if self.args.verbose >= 3:
                        print("warning:", bx, "not found in BED", *bed_filenames, file=sys.stderr)
                    continue
                beds = bxtobeds[bx]
                num_beds += len(beds)
                for bed in beds:
                    print(*bed, sep="\t")
        print(
            int(timeit.default_timer() - t0),
            "Skipped", num_too_small, "paths shorter than",
            self.args.min_component_size, "vertices", file=sys.stderr)
        if num_missing > 0:
            print(
                int(timeit.default_timer() - t0),
                "Missing", num_missing, "barcodes of", num_barcodes,
                f"({round(100 * num_missing / num_barcodes, 2)}%)", file=sys.stderr)
        print(
            int(timeit.default_timer() - t0),
            "Wrote", num_beds, "BED records in", num_barcodes, "barcodes in", num_paths, "paths",
            file=sys.stderr)

    @staticmethod
    def compute_ngxx(xs, g, proportion):
        "Compute the NGxx metric. xs must be sorted from largest to smallest."
        target = g * proportion
        running_sum = 0
        for x in xs:
            running_sum += x
            if running_sum >= target:
                return x
        return 0

    def physlr_path_metrics(self):
        "Report assembly metrics of a path file."
        if self.args.g is None:
            sys.exit("physlr path-metrics: error: You must specify -g, --expected-molecules")
        print("Max\tNG25\tNG50\tNG75\tMin\tPaths\tNodes\tFile")
        for filename in self.args.FILES:
            paths = self.read_paths([filename])
            xs = [len(path) for path in paths if len(path) >= self.args.min_component_size]
            if not xs:
                print(f"0\t0\t0\t0\t0\t0\t0\t{filename}")
                continue
            xs.sort(reverse=True)
            ng25 = Physlr.compute_ngxx(xs, self.args.g, 0.25)
            ng50 = Physlr.compute_ngxx(xs, self.args.g, 0.50)
            ng75 = Physlr.compute_ngxx(xs, self.args.g, 0.75)
            print(max(xs), ng25, ng50, ng75, min(xs), len(xs), sum(xs), filename, sep="\t")

    def physlr_paf_metrics(self):
        "Report assembly metrics of a PAF file."
        if self.args.g is None:
            sys.exit("physlr paf-metrics: error: You must specify -g, --genome-size")
        print("Max\tNG25\tNG50\tNG75\tMin\tCount\tSum\tFile")
        for filename in self.args.FILES:
            xs = []
            for _qname, _qlength, qstart, qend, _orientation, \
                    _tname, _tlength, _tstart, _tend, _score, _length, _mapq in \
                    progress(Physlr.read_paf([filename])):
                xs.append(qend - qstart)
            if not xs:
                print(f"0\t0\t0\t0\t0\t0\t0\t{filename}")
                continue
            xs.sort(reverse=True)
            ng25 = Physlr.compute_ngxx(xs, self.args.g, 0.25)
            ng50 = Physlr.compute_ngxx(xs, self.args.g, 0.50)
            ng75 = Physlr.compute_ngxx(xs, self.args.g, 0.75)
            print(max(xs), ng25, ng50, ng75, min(xs), len(xs), sum(xs), filename, sep="\t")

    def physlr_fasta_gaps(self):
        """Print the coordinates in BED format of gaps in a FASTA file."""
        seqs = Physlr.read_fastas(self.args.FILES)
        gap_regex = re.compile(r'NN*')
        gap = 0
        for name, seq in seqs.items():
            for match in re.finditer(gap_regex, seq):
                gap += 1
                if match.end() - match.start() >= self.args.n:
                    print(name, match.start(), match.end(), f"gap{gap}", sep="\t")

    def physlr_find_ntcard_mode(self):
        """Find the first mode after minimum in ntCard histogram output."""
        # Assumption: There is no negative slope to the right of the first local minimum
        freq_count = [int(line.rstrip().split("\t")[2]) for line in open(self.args.FILES[0])
                      if line[0] != "k"]
        min_val = freq_count[0]
        for idx, freq in enumerate(freq_count):
            if freq > min_val:
                min_idx = idx - 1
                break
            min_val = freq
        freq_count = freq_count[min_idx:]
        print(freq_count.index(max(freq_count)) + 1 + min_idx)

    @staticmethod
    def parse_arguments():
        "Parse the command line arguments."
        argparser = argparse.ArgumentParser()
        argparser.add_argument(
            "-t", "--threads", action="store", dest="threads", type=int,
            default=min(16, os.cpu_count()),
            help="number of threads [16 or number of CPU]")
        argparser.add_argument(
            "-k", "--k", action="store", type=int,
            help="size of a k-mer (bp)")
        argparser.add_argument(
            "-w", "--window", action="store", dest="w", type=int,
            help="number of k-mers in a window of size k + w - 1 bp")
        argparser.add_argument(
            "--separation-strategy", action="store", dest="strategy", default="bc+k3",
            help="strategy for barcode to molecule separation [bc+k3]. Use a combination"
                 " of bc, k3, cos, sqcos, louvain, and distributed"
                 " concatenated plus sign (example:bc+k3+bc)")
        argparser.add_argument(
            "--coef", action="store", dest="coef", type=float, default=1.5,
            help="ignore minimizers that occur in Q3+c*(Q3-Q1) or more barcodes [0]")
        argparser.add_argument(
            "-c", "--min-count", action="store", dest="c", type=int, default=2,
            help="ignore minimizers that occur in less than c barcodes [2]")
        argparser.add_argument(
            "-C", "--max-count", action="store", dest="C", type=int,
            help="ignore minimizers that occur in C or more barcodes [None]")
        argparser.add_argument(
            "-g", "--expected-molecules", action="store", dest="g", type=int,
            help="the expected number of molecules in the assembly, for computing NGxx [None]")
        argparser.add_argument(
            "-M", "--max-molecules", action="store", dest="M", type=int,
            help="remove barcodes with M or more molecules [None]")
        argparser.add_argument(
            "-n", "--min-n", action="store", dest="n", type=int, default=0,
            help="remove edges with fewer than n shared minimizers [0]")
        argparser.add_argument(
            "-N", "--max-n", action="store", dest="N", type=int, default=None,
            help="remove edges with at least N shared minimizers [None]")
        argparser.add_argument(
            "--bestn", action="store", dest="bestn", type=int, default=None,
            help="Keep the best n edges of each vertex [None]")
        argparser.add_argument(
            "--min-length", action="store", dest="min_length", type=int, default=0,
            help="remove sequences with length less than N bp [0]")
        argparser.add_argument(
            "--min-component-size", action="store", dest="min_component_size", type=int, default=0,
            help="remove components with fewer than N vertices [0]")
        argparser.add_argument(
            "--min-path-size", action="store", dest="min_path_size", type=int, default=200,
            help="skip paths with fewer than N barcodes [200]")
        argparser.add_argument(
            "--molecule-bed", action="store", dest="molecule_bed", type=int, default=0,
            help="Retain molecule splits in filtered BED (0 or 1) [0]")
        argparser.add_argument(
            "--molecules-bx-only", action="store", dest="molecules_bx_only", type=int, default=1,
            help="Only print reads with barcodes that have been split to molecules (0 or 1) [1]")
        argparser.add_argument(
            "-v", "--vertices", action="store", dest="v",
            help="list of vertices [None]")
        argparser.add_argument(
            "--exclude-vertices", action="store", dest="exclude_vertices", default="",
            help="list of vertices to exclude [None]")
        argparser.add_argument(
            "--exclude-source", action="store", dest="exclude_source", type=int, default=1,
            help="exclude the barcode itself from the subgraph (0 or 1) [1]")
        argparser.add_argument(
            "-d", "--distance", action="store", dest="d", type=int, default=0,
            help="include vertices within d edges away [0]")
        argparser.add_argument(
            "-o", "--output", action="store", dest="output",
            help="the output file or directory")
        argparser.add_argument(
            "-O", "--output-format", action="store", dest="graph_format", default="tsv",
            help="the output graph file format [tsv]")
        argparser.add_argument(
            "-p", "--min_p_val", action="store", dest="p", type=float, default=0.01,
            help="Minimum significance threshold (FPR) for Mann-Kendall Test")
        argparser.add_argument(
            "-s", "--support", action="store", dest="s", type=int, default=3,
            help="Minimum number of barcodes required to support a position")
        argparser.add_argument(
            "--mkt-median-threshold", action="store", dest="mkt_median_threshold",
            type=int, default=50,
            help="Max number of backbones before using only medians in Mann-Kendall Test")
        argparser.add_argument(
            "-V", "--verbose", action="store", dest="verbose", type=int, default="2",
            help="the level of verbosity: 0:silent, 1:periodic, 2:progress, 3:verbose [2]")
        argparser.add_argument(
            "--version", action="version", version="physlr 0.1.0")
        argparser.add_argument(
            "command",
            help="A command")
        argparser.add_argument(
            "FILES", nargs="+",
            help="FASTA/FASTQ, TSV, or GraphViz format")
        argparser.add_argument(
            "--prune-branches", action="store", dest="prune_branches", type=int, default=10,
            help="size of the branches to be pruned [10]. set to 0 to skip prunning.")
        argparser.add_argument(
            "--prune-bridges", action="store", dest="prune_bridges", type=int, default=0,
            help="size of the bridges to be pruned [0]. set to 0 to skip bridge prunning.")
        argparser.add_argument(
            "--prune-junctions", action="store", dest="prune_junctions", type=int, default=0,
            help="split a backbone path when the alternative branch is longer than"
                 "prune-junctions [0]. set to 0 to skip.")
        argparser.add_argument(
            "--junction-depth", action="store", dest="junction_depth", type=int, default=0,
            help="depth for expanding the junctions by collecting all neighbors of this depth [0].")
        argparser.add_argument(
            "--gap-size", action="store", dest="gap_size", type=int, default=100,
            help="gap size used in scaffolding [100].")
        argparser.add_argument(
            "--cost", action="store", dest="cost", type=float, default=0.4,
            help="threshold for `cos` mol-sep [0.4].")
        argparser.add_argument(
            "--sqcost", action="store", dest="sqcost", type=float, default=0.7,
            help="threshold for `cos` mol-sep [0.7].")
        argparser.add_argument(
            "--minimizer-overlap", action="store", dest="minimizer_overlap", type=float, default=0,
            help="Percent of edges to remove [0].")
        argparser.add_argument(
            "--round", action="store", dest="round", type=int, default=1,
            help="which round of mol-sep to start from.")
        return argparser.parse_args()

    def __init__(self):
        "Create a new instance of Physlr."
        self.args = self.parse_arguments()
        Physlr.args = self.args
        self.args.FILES = ["/dev/stdin" if s == "-" else s for s in self.args.FILES]

    def main(self):
        "Run Physlr."
        method_name = "physlr_" + self.args.command.replace("-", "_")
        if not hasattr(Physlr, method_name):
            print("physlr: error: unrecognized command:", self.args.command, file=sys.stderr)
            sys.exit(1)
        getattr(Physlr, method_name)(self)

def main():
    "Run Physlr."
    Physlr().main()

if __name__ == "__main__":
    main()<|MERGE_RESOLUTION|>--- conflicted
+++ resolved
@@ -1995,12 +1995,9 @@
     @staticmethod
     def set_settings(round):
         if round == 1:
-<<<<<<< HEAD
-            Physlr.args.skip_small = True
-=======
             print("Settings for round 1:", file=sys.stderr)
             Physlr.args.skip_small = False
->>>>>>> 8d84a76b
+            Physlr.args.skip_small = True
             # Physlr.args.strategy = ["distributed+sqcosbin"]
             Physlr.args.junction_depth = 0
             Physlr.args.cost = 0.5
@@ -2023,15 +2020,6 @@
             print("Settings for round 3:", file=sys.stderr)
             # Physlr.args.strategy = ["sqcosbin"]
             Physlr.args.junction_depth = 10
-<<<<<<< HEAD
-            Physlr.args.cost = 0.5
-            Physlr.args.sqcost = 0.9
-        # if round == 4:
-        #     # Physlr.args.strategy = ["sqcosbin"]
-        #     Physlr.args.junction_depth = 15
-        #     Physlr.args.cost = 0.55
-        #     Physlr.args.sqcost = 0.87
-=======
             Physlr.args.cost = 0.55
             Physlr.args.sqcost = 0.90
             print("# threads: ", Physlr.args.threads, "| sqcosbin t:", Physlr.args.sqcost,
@@ -2042,7 +2030,6 @@
         #     Physlr.args.junction_depth = 10
         #     Physlr.args.cost = 0.55
         #     Physlr.args.sqcost = 0.90
->>>>>>> 8d84a76b
 
     def physlr_molecules(self):
         "Separate barcodes into molecules."
